#!/usr/bin/env python
# -*- coding: utf-8 -*-

"""The setup script."""

from setuptools import find_packages, setup

with open("README.md") as readme_file:
    readme = readme_file.read()

test_requirements = [
    "black>=19.10b0",
    "flake8>=3.8.3",
    "flake8-debugger>=3.2.1",
]

dev_requirements = [
    *test_requirements,
    "bump2version>=1.0.1",
    "ipython>=7.15.0",
    "m2r2>=0.2.7",
    "Sphinx>=3.4.3",
    "sphinx_rtd_theme>=0.5.1",
    "tox>=3.15.2",
    "twine>=3.1.1",
    "wheel>=0.34.2",
]

requirements = [
    "beautifulsoup4~=4.9",
    "cdp-backend~=3.0",
    "defusedxml~=0.7.1",
    "pytz~=2021.1",
    "requests~=2.25",
<<<<<<< HEAD
    "beautifulsoup4>=4.9",
    "pytz>=2021.1",
    "clean-text~=0.6.0"
=======
>>>>>>> 8c7848e9
]

extra_requirements = {
    "test": test_requirements,
    "dev": dev_requirements,
    "all": [
        *requirements,
        *dev_requirements,
    ],
}

setup(
    author="Jackson Maxfield Brown, Sung Cho",
    author_email="jmaxfieldbrown@gmail.com",
    classifiers=[
        "Development Status :: 4 - Beta",
        "Intended Audience :: Developers",
        "License :: OSI Approved :: MIT License",
        "Natural Language :: English",
        "Programming Language :: Python :: 3.7",
        "Programming Language :: Python :: 3.8",
        "Programming Language :: Python :: 3.9",
    ],
    description="Scratchpad for scraper development and general utilities.",
    entry_points={
        "console_scripts": [],
    },
    install_requires=requirements,
    license="MIT license",
    long_description=readme,
    long_description_content_type="text/markdown",
    include_package_data=True,
    keywords="cdp-scrapers",
    name="cdp-scrapers",
    packages=find_packages(exclude=["tests", "*.tests", "*.tests.*"]),
    python_requires=">=3.7",
    tests_require=test_requirements,
    extras_require=extra_requirements,
    url="https://github.com/CouncilDataProject/cdp-scrapers",
    # Do not edit this string manually, always use bumpversion
    # Details in CONTRIBUTING.rst
    version="0.4.1",
    zip_safe=False,
)<|MERGE_RESOLUTION|>--- conflicted
+++ resolved
@@ -32,12 +32,7 @@
     "defusedxml~=0.7.1",
     "pytz~=2021.1",
     "requests~=2.25",
-<<<<<<< HEAD
-    "beautifulsoup4>=4.9",
-    "pytz>=2021.1",
     "clean-text~=0.6.0"
-=======
->>>>>>> 8c7848e9
 ]
 
 extra_requirements = {
