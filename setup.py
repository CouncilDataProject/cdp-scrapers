from setuptools import setup

<<<<<<< HEAD
"""The setup script."""

from setuptools import find_packages, setup

with open("README.md") as readme_file:
    readme = readme_file.read()
    
atlanta_reqs = [
    "selenium~=4.3",
    "webdriver-manager~=3.8",
]

test_requirements = [
    *atlanta_reqs,
    "black>=19.10b0",
    "flake8>=3.8.3",
    "flake8-debugger>=3.2.1",
    "pytest>=5.4.3",
    "pytest-cov>=2.9.0",
    "pytest-raises>=0.11",
    "tox>=3.15.2",
]

dev_requirements = [
    *test_requirements,
    "bump2version>=1.0.1",
    "ipython>=7.15.0",
    "m2r2>=0.2.7",
    "Sphinx>=3.4.3",
    "sphinx_rtd_theme>=0.5.1",
    "tox>=3.15.2",
    "twine>=3.1.1",
    "wheel>=0.34.2",
]

requirements = [
    "beautifulsoup4~=4.9",
    "cdp-backend>=3.2.4",
    "defusedxml~=0.7.1",
    "pytz~=2021.1",
    "requests~=2.25",
    "clean-text~=0.6.0",
    "civic-scraper~=0.2.5",
    "yt-dlp~=2023.3.4",
]

extra_requirements = {
    "atlanta": atlanta_reqs,
    "test": test_requirements,
    "dev": dev_requirements,
    "all": [
        *requirements,
        *dev_requirements,
    ],
}

setup(
    author="Eva Maxfield Brown, Sung Cho, Shak Ragoler",
    author_email="evamaxfieldbrown@gmail.com",
    classifiers=[
        "Development Status :: 4 - Beta",
        "Intended Audience :: Developers",
        "License :: OSI Approved :: MIT License",
        "Natural Language :: English",
        "Programming Language :: Python :: 3.7",
        "Programming Language :: Python :: 3.8",
        "Programming Language :: Python :: 3.9",
    ],
    description="Scratchpad for scraper development and general utilities.",
    entry_points={
        "console_scripts": [],
    },
    install_requires=requirements,
    license="MIT license",
    long_description=readme,
    long_description_content_type="text/markdown",
    include_package_data=True,
    keywords="cdp-scrapers",
    name="cdp-scrapers",
    packages=find_packages(exclude=["tests", "*.tests", "*.tests.*"]),
    python_requires=">=3.7",
    tests_require=test_requirements,
    extras_require=extra_requirements,
    url="https://github.com/CouncilDataProject/cdp-scrapers",
    # Do not edit this string manually, always use bumpversion
    # Details in CONTRIBUTING.rst
    version="0.6.1",
    zip_safe=False,
)
=======
setup()
>>>>>>> 88232fb9
<|MERGE_RESOLUTION|>--- conflicted
+++ resolved
@@ -1,95 +1,3 @@
 from setuptools import setup
 
-<<<<<<< HEAD
-"""The setup script."""
-
-from setuptools import find_packages, setup
-
-with open("README.md") as readme_file:
-    readme = readme_file.read()
-    
-atlanta_reqs = [
-    "selenium~=4.3",
-    "webdriver-manager~=3.8",
-]
-
-test_requirements = [
-    *atlanta_reqs,
-    "black>=19.10b0",
-    "flake8>=3.8.3",
-    "flake8-debugger>=3.2.1",
-    "pytest>=5.4.3",
-    "pytest-cov>=2.9.0",
-    "pytest-raises>=0.11",
-    "tox>=3.15.2",
-]
-
-dev_requirements = [
-    *test_requirements,
-    "bump2version>=1.0.1",
-    "ipython>=7.15.0",
-    "m2r2>=0.2.7",
-    "Sphinx>=3.4.3",
-    "sphinx_rtd_theme>=0.5.1",
-    "tox>=3.15.2",
-    "twine>=3.1.1",
-    "wheel>=0.34.2",
-]
-
-requirements = [
-    "beautifulsoup4~=4.9",
-    "cdp-backend>=3.2.4",
-    "defusedxml~=0.7.1",
-    "pytz~=2021.1",
-    "requests~=2.25",
-    "clean-text~=0.6.0",
-    "civic-scraper~=0.2.5",
-    "yt-dlp~=2023.3.4",
-]
-
-extra_requirements = {
-    "atlanta": atlanta_reqs,
-    "test": test_requirements,
-    "dev": dev_requirements,
-    "all": [
-        *requirements,
-        *dev_requirements,
-    ],
-}
-
-setup(
-    author="Eva Maxfield Brown, Sung Cho, Shak Ragoler",
-    author_email="evamaxfieldbrown@gmail.com",
-    classifiers=[
-        "Development Status :: 4 - Beta",
-        "Intended Audience :: Developers",
-        "License :: OSI Approved :: MIT License",
-        "Natural Language :: English",
-        "Programming Language :: Python :: 3.7",
-        "Programming Language :: Python :: 3.8",
-        "Programming Language :: Python :: 3.9",
-    ],
-    description="Scratchpad for scraper development and general utilities.",
-    entry_points={
-        "console_scripts": [],
-    },
-    install_requires=requirements,
-    license="MIT license",
-    long_description=readme,
-    long_description_content_type="text/markdown",
-    include_package_data=True,
-    keywords="cdp-scrapers",
-    name="cdp-scrapers",
-    packages=find_packages(exclude=["tests", "*.tests", "*.tests.*"]),
-    python_requires=">=3.7",
-    tests_require=test_requirements,
-    extras_require=extra_requirements,
-    url="https://github.com/CouncilDataProject/cdp-scrapers",
-    # Do not edit this string manually, always use bumpversion
-    # Details in CONTRIBUTING.rst
-    version="0.6.1",
-    zip_safe=False,
-)
-=======
-setup()
->>>>>>> 88232fb9
+setup()