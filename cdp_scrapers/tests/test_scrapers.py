from datetime import datetime

import pytest

# from cdp_scrapers.instances.houston import HoustonScraper
from cdp_scrapers.instances.kingcounty import KingCountyScraper
from cdp_scrapers.instances.portland import PortlandScraper
from cdp_scrapers.instances.seattle import SeattleScraper


<<<<<<< HEAD
@pytest.mark.flaky(reruns=3, reruns_delay=15)
@pytest.mark.parametrize(
    "start_date_time, end_date_time, expected_meetings,"
    "expected_minutes_item_in_first_meeting, expected_first_supporting_file",
    [
        (
            datetime(2022, 1, 10),
            datetime(2022, 1, 12),
            1,
            29,
            "https://houston.novusagenda.com/agendapublic/"
            "CoverSheet.aspx?ItemID=24626&MeetingID=522",
        ),
        (
            datetime(2022, 11, 7),
            datetime(2022, 11, 16),
            3,
            31,
            "https://houston.novusagenda.com/agendapublic/"
            "CoverSheet.aspx?ItemID=26951&MeetingID=565",
        ),
    ],
)
def test_houston_scraper(
    start_date_time: datetime,
    end_date_time: datetime,
    expected_meetings,
    expected_minutes_item_in_first_meeting,
    expected_first_supporting_file,
):
    houston = HoustonScraper()
    houston_events = houston.get_events(start_date_time, end_date_time)
    assert len(houston_events) == expected_meetings
    assert (
        len(houston_events[0].event_minutes_items)
        == expected_minutes_item_in_first_meeting
    )
    assert (
        houston_events[0].event_minutes_items[0].supporting_files
        == expected_first_supporting_file
    )
=======
# @pytest.mark.flaky(reruns=3, reruns_delay=15)
# @pytest.mark.parametrize(
#     "start_date_time, end_date_time, expected_meetings,"
#     "expected_minutes_item_in_first_meeting, expected_first_supporting_file",
#     [
#         (
#             datetime(2022, 1, 10),
#             datetime(2022, 1, 12),
#             1,
#             29,
#             "https://houston.novusagenda.com/agendapublic/"
#             "CoverSheet.aspx?ItemID=24626&MeetingID=522",
#         ),
#         (
#             datetime(2022, 11, 7),
#             datetime(2022, 11, 16),
#             2,
#             33,
#             "https://houston.novusagenda.com/agendapublic/"
#             "CoverSheet.aspx?ItemID=27102&MeetingID=566",
#         ),
#     ],
# )
# def test_houston_scraper(
#     start_date_time: datetime,
#     end_date_time: datetime,
#     expected_meetings,
#     expected_minutes_item_in_first_meeting,
#     expected_first_supporting_file,
# ):
#     houston = HoustonScraper()
#     houston_events = houston.get_events(start_date_time, end_date_time)
#     assert len(houston_events) == expected_meetings
#     assert (
#         len(houston_events[0].event_minutes_items)
#         == expected_minutes_item_in_first_meeting
#     )
#     assert (
#         houston_events[0].event_minutes_items[0].supporting_files
#         == expected_first_supporting_file
#     )
>>>>>>> 80400a43


@pytest.mark.flaky(reruns=3, reruns_delay=15)
@pytest.mark.parametrize(
    "start_date_time, end_date_time, number_of_events,"
    "number_of_sessions_in_first_event, number_of_event_minute_items,"
    "event_with_votes, event_minute_item_with_votes, number_of_votes,"
    "expected_caption_uri_in_first_session, expected_video_uri_in_first_session",
    [
        # Check for 1 event with 2 sessions and 12 event minute items.
        (
            datetime(2021, 10, 15),
            datetime(2021, 10, 16),
            1,
            2,
            12,
            -1,
            -1,
            -1,
            "https://www.seattlechannel.org/documents/seattlechannel/closedcaption/"
            "2021/budget_101521_2062123.vtt",
            "https://video.seattle.gov/media/council/budget_101521_2062123V.mp4",
        ),
        # Check for 2 events, with the first event having 1 session and 1 minute item.
        # In this event, there are 5 votes found in the 15th event minute item of the
        # 2nd event.
        (
            datetime(2021, 12, 6, 10, 0),
            datetime(2021, 12, 7, 1, 0),
            2,
            1,
            8,
            1,
            14,
            5,
            "https://www.seattlechannel.org/documents/seattlechannel/closedcaption/"
            "2021/asset_120721_2642121.vtt",
            "https://video.seattle.gov/media/council/asset_120721_2642121V.mp4",
        ),
    ],
)
def test_seattle_scraper(
    start_date_time: datetime,
    end_date_time: datetime,
    number_of_events: int,
    number_of_sessions_in_first_event: int,
    number_of_event_minute_items: int,
    event_with_votes: int,
    event_minute_item_with_votes: int,
    number_of_votes: int,
    expected_caption_uri_in_first_session: str,
    expected_video_uri_in_first_session: str,
) -> None:
    seattle = SeattleScraper()
    seattle_events = seattle.get_events(start_date_time, end_date_time)
    assert len(seattle_events) == number_of_events
    assert len(seattle_events[0].sessions) == number_of_sessions_in_first_event
    assert len(seattle_events[0].event_minutes_items) == number_of_event_minute_items
    if event_minute_item_with_votes >= 0:
        assert (
            len(
                seattle_events[event_with_votes]
                .event_minutes_items[event_minute_item_with_votes]
                .votes
            )
            == number_of_votes
        )
    assert (
        seattle_events[0].sessions[0].caption_uri
        == expected_caption_uri_in_first_session
    )
    assert (
        seattle_events[0].sessions[0].video_uri == expected_video_uri_in_first_session
    )


@pytest.mark.flaky(reruns=3, reruns_delay=15)
@pytest.mark.parametrize(
    "start_date_time, end_date_time, number_of_events, number_of_event_minute_items,"
    "event_with_votes, event_minute_item_with_votes, number_of_votes,"
    "expected_video_uri_in_first_session",
    [
        # Check for 1 event with 10 event minute items.
        (
            datetime(2021, 6, 17),
            datetime(2021, 6, 18),
            1,
            15,
            -1,
            -1,
            -1,
            "https://archive-video.granicus.com/king/"
            "king_80aac332-5f77-43b4-9259-79d108cdbff1.mp4",
        ),
        # Check for 6 events, with the first event having 1 minute item.
        # In this event, there are 4 votes found in the 5th event minute item of the
        # 5th event.
        (
            datetime(2021, 6, 16),
            datetime(2021, 6, 23),
            6,
            11,
            4,
            4,
            4,
            "https://archive-video.granicus.com/king/"
            "king_b2529fca-1b29-4f3e-b0c5-aa9f4bbb27d9.mp4",
        ),
    ],
)
def test_king_county_scraper(
    start_date_time: datetime,
    end_date_time: datetime,
    number_of_events: int,
    number_of_event_minute_items: int,
    event_with_votes: int,
    event_minute_item_with_votes: int,
    number_of_votes: int,
    expected_video_uri_in_first_session: str,
) -> None:
    king_county = KingCountyScraper()
    king_county_events = king_county.get_events(start_date_time, end_date_time)
    assert len(king_county_events) == number_of_events
    assert (
        len(king_county_events[0].event_minutes_items) == number_of_event_minute_items
    )
    if event_minute_item_with_votes >= 0:
        assert (
            len(
                king_county_events[event_with_votes]
                .event_minutes_items[event_minute_item_with_votes]
                .votes
            )
            == number_of_votes
        )
    assert (
        king_county_events[0].sessions[0].video_uri
        == expected_video_uri_in_first_session
    )


@pytest.mark.flaky(reruns=3, reruns_delay=15)
@pytest.mark.parametrize(
    "start_date_time, end_date_time, number_of_events, number_of_event_minute_items,"
    "number_of_sessions, event_with_votes, event_minute_item_with_votes,"
    "number_of_votes, expected_video_uri_in_first_session, expected_agenda_uri",
    [
        (
            datetime(2021, 8, 19),
            datetime(2021, 8, 31),
            0,
            0,
            0,
            0,
            0,
            0,
            "",
            "",
        ),
        # (
        #     datetime(2021, 8, 18),
        #     datetime(2021, 8, 19),
        #     1,
        #     24,
        #     2,
        #     0,
        #     23,
        #     5,
        #     "https://www.youtube.com/embed/zB5YuC5dz1s",
        #     "https://efiles.portlandoregon.gov/record/14645317/File/Document",
        # ),
        # (
        #     datetime(2021, 12, 22),
        #     datetime(2021, 12, 23),
        #     1,
        #     19,
        #     1,
        #     0,
        #     2,
        #     5,
        #     "https://www.youtube.com/embed/aXKE2u24WKg",
        #     "https://efiles.portlandoregon.gov/record/14778119/File/Document",
        # ),
        # (
        #     datetime(2022, 1, 12),
        #     datetime(2022, 1, 13),
        #     1,
        #     14,
        #     1,
        #     0,
        #     5,
        #     5,
        #     "https://www.youtube.com/embed/TBrJbm08i0g",
        #     "https://efiles.portlandoregon.gov/record/14811424/File/Document",
        # ),
        # (
        #     datetime(2021, 11, 10),
        #     datetime(2021, 11, 11),
        #     1,
        #     17,
        #     2,
        #     0,
        #     6,
        #     5,
        #     "https://www.youtube.com/embed/3mYGdqck_bw",
        #     "https://efiles.portlandoregon.gov/record/14750779/File/Document",
        # ),
    ],
)
def test_portland_scraper(
    start_date_time: datetime,
    end_date_time: datetime,
    number_of_events: int,
    number_of_event_minute_items: int,
    number_of_sessions: int,
    event_with_votes: int,
    event_minute_item_with_votes: int,
    number_of_votes: int,
    expected_video_uri_in_first_session: str,
    expected_agenda_uri: str,
) -> None:
    portland = PortlandScraper()
    portland_events = portland.get_events(start_date_time, end_date_time)
    assert len(portland_events) == number_of_events
    if number_of_events > 0:
        assert (
            len(portland_events[0].event_minutes_items) == number_of_event_minute_items
        )
        assert len(portland_events[0].sessions) == number_of_sessions
        assert (
            portland_events[0].sessions[0].video_uri
            == expected_video_uri_in_first_session
        )
        assert (
            len(
                portland_events[event_with_votes]
                .event_minutes_items[event_minute_item_with_votes]
                .votes
            )
            == number_of_votes
        )
        assert portland_events[0].agenda_uri == expected_agenda_uri<|MERGE_RESOLUTION|>--- conflicted
+++ resolved
@@ -8,7 +8,6 @@
 from cdp_scrapers.instances.seattle import SeattleScraper
 
 
-<<<<<<< HEAD
 @pytest.mark.flaky(reruns=3, reruns_delay=15)
 @pytest.mark.parametrize(
     "start_date_time, end_date_time, expected_meetings,"
@@ -50,49 +49,6 @@
         houston_events[0].event_minutes_items[0].supporting_files
         == expected_first_supporting_file
     )
-=======
-# @pytest.mark.flaky(reruns=3, reruns_delay=15)
-# @pytest.mark.parametrize(
-#     "start_date_time, end_date_time, expected_meetings,"
-#     "expected_minutes_item_in_first_meeting, expected_first_supporting_file",
-#     [
-#         (
-#             datetime(2022, 1, 10),
-#             datetime(2022, 1, 12),
-#             1,
-#             29,
-#             "https://houston.novusagenda.com/agendapublic/"
-#             "CoverSheet.aspx?ItemID=24626&MeetingID=522",
-#         ),
-#         (
-#             datetime(2022, 11, 7),
-#             datetime(2022, 11, 16),
-#             2,
-#             33,
-#             "https://houston.novusagenda.com/agendapublic/"
-#             "CoverSheet.aspx?ItemID=27102&MeetingID=566",
-#         ),
-#     ],
-# )
-# def test_houston_scraper(
-#     start_date_time: datetime,
-#     end_date_time: datetime,
-#     expected_meetings,
-#     expected_minutes_item_in_first_meeting,
-#     expected_first_supporting_file,
-# ):
-#     houston = HoustonScraper()
-#     houston_events = houston.get_events(start_date_time, end_date_time)
-#     assert len(houston_events) == expected_meetings
-#     assert (
-#         len(houston_events[0].event_minutes_items)
-#         == expected_minutes_item_in_first_meeting
-#     )
-#     assert (
-#         houston_events[0].event_minutes_items[0].supporting_files
-#         == expected_first_supporting_file
-#     )
->>>>>>> 80400a43
 
 
 @pytest.mark.flaky(reruns=3, reruns_delay=15)
