#!/usr/bin/env python
# -*- coding: utf-8 -*-

import logging
import re
import json
from typing import Dict, List
from urllib.error import HTTPError, URLError
from urllib.request import urlopen
from pathlib import Path

from bs4 import BeautifulSoup

from cdp_backend.pipeline.ingestion_models import Person, Seat
from cdp_backend.database.constants import RoleTitle
from ..legistar_utils import (
    LEGISTAR_EV_SITE_URL,
    LegistarScraper,
)
from ..scraper_utils import str_simplified, parse_static_file
from ..types import ContentURIs

###############################################################################

log = logging.getLogger(__name__)

###############################################################################

STATIC_FILE_KEY_PERSONS = "persons"
STATIC_FILE_DEFAULT_PATH = Path(__file__).parent / "kingcounty-static.json"

###############################################################################


class KingCountyScraper(LegistarScraper):
    PYTHON_MUNICIPALITY_SLUG: str = "king_county"

    def __init__(self):
        """
        King County specific implementation of LegistarScraper.
        """
        super().__init__(
            client="kingcounty",
            timezone="America/Los_Angeles",
            ignore_minutes_item_patterns=[
                "This meeting also constitutes a meeting of the City Council",
                "In-person attendance is currently prohibited",
                "Times listed are estimated",
                "has been cancelled",
                "Deputy City Clerk",
                "Paste the following link into the address bar of your web browser",
                "HOW TO WATCH",
                "page break",
                "PUBLIC NOTICE",
                "There will be one public hearing on",
                "Consent Items",
                "SUBJECT TO A MOTION TO SUSPEND THE RULES TO TAKE ACTION WITHOUT REFERRAL TO COMMITTEE PURSUANT",  # noqa: E501
                "If you do not have access to the ZOOM application",
                "Executive Session: For 15 minutes, with action to follow",
                "on the agenda for procedural matters",
                "This is a mandatory referral to the",
                "Watch King County TV Channel 22",
            ],
<<<<<<< HEAD
            known_static_data=parse_static_file(STATIC_FILE_DEFAULT_PATH),
=======
            known_persons=known_persons,
            role_replacements={"Boardmember": RoleTitle.MEMBER},
>>>>>>> 8adccdd0
        )

    def get_content_uris(self, legistar_ev: Dict) -> List[ContentURIs]:
        """
        Return URLs for videos and captions parsed from kingcounty.gov web page

        Parameters
        ----------
        legistar_ev: Dict
            Data for one Legistar Event.

        Returns
        -------
        content_uris: List[ContentURIs]
            List of ContentURIs objects for each session found.

        See Also
        --------
        cdp_scrapers.legistar_utils.get_legistar_events_for_timespan
        """
        try:
            # a td tag with a certain id pattern containing url to video

            with urlopen(legistar_ev[LEGISTAR_EV_SITE_URL]) as resp:
                soup = BeautifulSoup(resp.read(), "html.parser")

        except URLError or HTTPError:
            log.debug(f"Failed to open {legistar_ev[LEGISTAR_EV_SITE_URL]}")
            return []

        try:
            # this gets us the url for the web PAGE containing the video
            # video link is provided in the window.open()command inside onclick event
            # <a id="ctl00_ContentPlaceHolder1_hypVideo"
            # data-event-id="75f1e143-6756-496f-911b-d3abe61d64a5"
            # data-running-text="In&amp;nbsp;progress" class="videolink"
            # onclick="window.open('Video.aspx?
            # Mode=Granicus&amp;ID1=8844&amp;G=D64&amp;Mode2=Video','video');
            # return false;"
            # href="#" style="color:Blue;font-family:Tahoma;font-size:10pt;">Video</a>
            extract_url = soup.find(
                "a",
                id=re.compile(r"ct\S*_ContentPlaceHolder\S*_hypVideo"),
                class_="videolink",
            )["onclick"]
            start = extract_url.find("'") + len("'")
            end = extract_url.find("',")
            video_page_url = "https://kingcounty.legistar.com/" + extract_url[start:end]

        # catch if find() didn't find video web page url (no <a id=... href=.../>)
        except KeyError:
            log.debug("No URL for video page on {legistar_ev[LEGISTAR_EV_SITE_URL]}")
            return []

        log.debug(f"{legistar_ev[LEGISTAR_EV_SITE_URL]} -> {video_page_url}")

        try:
            with urlopen(video_page_url) as resp:
                # now load the page to get the actual video url
                soup = BeautifulSoup(resp.read(), "html.parser")

        except URLError or HTTPError:
            log.error(f"Failed to open {video_page_url}")
            return []

        # source link for the video is embedded in the script of downloadLinks.
        # <script type="text/javascript">
        # var meta_id = '',
        # currentClipIndex = 0,
        # clipList = eval([8844]),
        # downloadLinks = eval([["\/\/69.5.90.100:443\/MediaVault\/Download.aspx?
        # server=king.granicus.com&clip_id=8844",
        # "http:\/\/archive-media.granicus.com:443\/OnDemand\/king\/king_e560cf63-5570-416e-a47d-0e1e13652224.mp4",null]]);
        # </script>

        video_script_text = soup.find(
            "script", text=re.compile(r"downloadLinks")
        ).string
        # Below two lines of code tries to extract video url from downLoadLinks variable
        # "http:\/\/archive-media.granicus.com:443\/OnDemand\/king\/king_e560cf63-5570-416e-a47d-0e1e13652224.mp4"
        downloadLinks = video_script_text.split("[[")[1]
        video_url = downloadLinks.split('",')[1].strip('"')
        # Cleans up the video url to remove backward slash(\)
        video_uri = video_url.replace("\\", "")
        # caption URIs are not found for kingcounty events.
        return [ContentURIs(video_uri=video_uri, caption_uri=None)]

    @staticmethod
    def get_static_person_info() -> Dict[str, Person]:
        """
        Scrape current council members information from kingcounty.gov

        Returns
        -------
        persons: Dict[str, Person]
            keyed by name

        Notes
        -----
        Parse https://kingcounty.gov/council/councilmembers/find_district.aspx
        that contains list of current council members name, position, contact info
        """
        # this page lists current council members
        with urlopen(
            "https://kingcounty.gov/council/councilmembers/find_district.aspx"
        ) as resp:
            soup = BeautifulSoup(resp.read(), "html.parser")

        # keyed by name
        persons: Dict[str, Person] = {}

        # there is a series of council member portrait pictures
        # marked by text "official portrait"

        # <a href="/council/dembowski.aspx"><strong>Rod Dembowski</strong><br/>
        # </a>District 1<br/>
        # 206-477-1001<br/>
        # <a href="mailto:...">rod.dembowski@kingcounty.gov </a><br/>
        # Member since: 2013<br/>
        # Current t<span style="color: rgb(0, 0, 0);">erm: 2018-2021</span><br/>
        # <a href="/~/media/...">Official portrait</a>
        # ...
        # repeat similar blob for the next council person
        # ...
        for picture in soup.find_all(
            "a", text=re.compile(".*official.*portrait.*", re.IGNORECASE)
        ):
            picture_uri = f"https://kingcounty.gov{str_simplified(picture['href'])}"

            # preceding 2 <a> tags have email and website url, in that order
            email_tag = picture.find_previous_sibling("a")
            email = str_simplified(email_tag.text)
            website_tag = email_tag.find_previous_sibling("a")
            website = f"https://kingcounty.gov{str_simplified(website_tag['href'])}"
            name = str_simplified(website_tag.text)

            # this area in plain text contains role and phone for this person
            # Rod Dembowski
            # District 1
            # 206-477-1001
            # rod.dembowski@kingcounty.gov
            parent_tag = picture.find_parent()
            # position number is the trailing number in the line after name
            # and the line after position is the telephone
            match = re.search(
                f".*{name}.*\\s+.*(?P<position>\\d+)\\s+(?P<phone>[\\d\\-\\(\\)]+)",
                parent_tag.text,
                re.IGNORECASE,
            )
            phone = match.group("phone")
            seat = Seat(name=f"Position {match.group('position')}")

            persons[name] = Person(
                name=name,
                picture_uri=picture_uri,
                email=email,
                website=website,
                phone=phone,
                seat=seat,
            )

        return persons

    @staticmethod
    def dump_static_info(file_path: Path) -> None:
        """
        Call this to save current council members information as Persons
        in json format to file_path.
        Intended to be called once every N years when the council changes.

        Parameters
        ----------
        file_path: Path
            output json file path
        """
        static_info_json = {STATIC_FILE_KEY_PERSONS: {}}
        for [name, person] in KingCountyScraper.get_static_person_info().items():
            # to allow for easy future addition of info other than Persons
            # save under top-level key "persons" in the file
            static_info_json[STATIC_FILE_KEY_PERSONS][name] = person.to_dict()

        with open(file_path, "wt") as dump:
            dump.write(json.dumps(static_info_json, indent=4))<|MERGE_RESOLUTION|>--- conflicted
+++ resolved
@@ -61,12 +61,8 @@
                 "This is a mandatory referral to the",
                 "Watch King County TV Channel 22",
             ],
-<<<<<<< HEAD
             known_static_data=parse_static_file(STATIC_FILE_DEFAULT_PATH),
-=======
-            known_persons=known_persons,
             role_replacements={"Boardmember": RoleTitle.MEMBER},
->>>>>>> 8adccdd0
         )
 
     def get_content_uris(self, legistar_ev: Dict) -> List[ContentURIs]:
