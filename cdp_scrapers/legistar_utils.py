#!/usr/bin/env python
# -*- coding: utf-8 -*-

import logging
import re
from datetime import datetime, timedelta
from typing import Any, Dict, List, Optional
from urllib.error import HTTPError, URLError
from urllib.request import urlopen

import requests
from cdp_backend.database.constants import (
    EventMinutesItemDecision,
    MatterStatusDecision,
    VoteDecision,
)
from cdp_backend.pipeline.ingestion_models import (
    Body,
    EventIngestionModel,
    EventMinutesItem,
    IngestionModel,
    Matter,
    MinutesItem,
    Person,
    Session,
    SupportingFile,
    Vote,
    Role,
)
import pytz

from .types import ContentURIs

###############################################################################

log = logging.getLogger(__name__)

###############################################################################

LEGISTAR_BASE = "http://webapi.legistar.com/v1/{client}"
LEGISTAR_VOTE_BASE = LEGISTAR_BASE + "/EventItems"
LEGISTAR_EVENT_BASE = LEGISTAR_BASE + "/Events"
LEGISTAR_MATTER_BASE = LEGISTAR_BASE + "/Matters"
LEGISTAR_PERSON_BASE = LEGISTAR_BASE + "/Persons"
LEGISTAR_BODY_BASE = LEGISTAR_BASE + "/Bodies"

# e.g. Session.video_uri =  EventVideoPath from legistar api
LEGISTAR_SESSION_VIDEO_URI = "EventVideoPath"
LEGISTAR_EV_MINUTE_DECISION = "EventItemPassedFlagName"
# NOTE: EventItemAgendaSequence is also a candidate for this
LEGISTAR_EV_INDEX = "EventItemMinutesSequence"
LEGISTAR_PERSON_EMAIL = "PersonEmail"
LEGISTAR_PERSON_EXT_ID = "PersonId"
LEGISTAR_PERSON_NAME = "PersonFullName"
LEGISTAR_PERSON_PHONE = "PersonPhone"
LEGISTAR_PERSON_WEBSITE = "PersonWWW"
LEGISTAR_PERSON_ACTIVE = "PersonActiveFlag"
LEGISTAR_PERSON_ROLES = "OfficeRecordInfo"
LEGISTAR_BODY_NAME = "BodyName"
LEGISTAR_BODY_EXT_ID = "BodyId"
LEGISTAR_BODY_ACTIVE = "BodyActiveFlag"
LEGISTAR_VOTE_DECISION = "VoteResult"
LEGISTAR_VOTE_EXT_ID = "VoteId"
LEGISTAR_FILE_EXT_ID = "MatterAttachmentId"
LEGISTAR_FILE_NAME = "MatterAttachmentName"
LEGISTAR_FILE_URI = "MatterAttachmentHyperlink"
LEGISTAR_MATTER_EXT_ID = "EventItemMatterId"
LEGISTAR_MATTER_TITLE = "EventItemMatterFile"
LEGISTAR_MATTER_NAME = "EventItemMatterName"
LEGISTAR_MATTER_TYPE = "EventItemMatterType"
LEGISTAR_MATTER_STATUS = "EventItemMatterStatus"
LEGISTAR_MATTER_SPONSORS = "MatterSponsorInfo"
LEGISTAR_SPONSOR_PERSON = "SponsorPersonInfo"
# Session.session_datetime is a combo of EventDate and EventTime
# TODO: this means same time for all Sessions in a EventIngestionModel.
#       some other legistar api data that can be used instead
LEGISTAR_SESSION_DATE = "EventDate"
LEGISTAR_SESSION_TIME = "EventTime"
LEGISTAR_AGENDA_URI = "EventAgendaFile"
LEGISTAR_MINUTES_URI = "EventMinutesFile"
LEGISTAR_MINUTE_EXT_ID = "EventItemId"
LEGISTAR_MINUTE_NAME = "EventItemTitle"
LEGISTAR_VOTE_VAL_ID = "VoteValueId"
LEGISTAR_VOTE_VAL_NAME = "VoteValueName"
LEGISTAR_ROLE_BODY = "OfficeRecordBodyInfo"
LEGISTAR_ROLE_START = "OfficeRecordStartDate"
LEGISTAR_ROLE_END = "OfficeRecordEndDate"
LEGISTAR_ROLE_EXT_ID = "OfficeRecordId"
LEGISTAR_ROLE_TITLE = "OfficeRecordTitle"

LEGISTAR_EV_ITEMS = "EventItems"
LEGISTAR_EV_ATTACHMENTS = "EventItemMatterAttachments"
LEGISTAR_EV_VOTES = "EventItemVoteInfo"
LEGISTAR_VOTE_PERSONS = "PersonInfo"
LEGISTAR_EV_SITE_URL = "EventInSiteURL"
LEGISTAR_EV_EXT_ID = "EventId"
LEGISTAR_EV_BODY = "EventBodyInfo"

LEGISTAR_DATETIME_FORMAT = "%Y-%m-%dT%H:%M:%S"
###############################################################################


<<<<<<< HEAD
known_persons: Dict[int, Dict[str, Any]] = {}
known_bodies: Dict[int, Dict[str, Any]] = {}
=======
known_legistar_persons: Dict[int, Dict[str, Any]] = {}
known_legistar_bodies: Dict[int, Dict[str, Any]] = {}
>>>>>>> 963b73e9


def get_legistar_body(
    client: str,
    body_id: int,
    use_cache: bool = False,
) -> Optional[Dict[str, Any]]:
    """
    Return information for a single legistar body in JSON.

    Parameters
    ----------
    client: str
        Which legistar client to target. Ex: "seattle"
    body_id: int
        Unique ID for this body in the legistar municipality
    use_cache: bool
        True: Store result to prevent querying repeatedly for same body_id

    Returns
    -------
    body: Dict[str, Any]
        legistar API body

    Notes
    -----
<<<<<<< HEAD
    known_bodies cache is cleared for every LegistarScraper.get_events() call
    """
    global known_bodies

    if use_cache:
        try:
            return known_bodies[body_id]
=======
    known_legistar_bodies cache is cleared for every LegistarScraper.get_events() call
    """
    global known_legistar_bodies

    if use_cache:
        try:
            return known_legistar_bodies[body_id]
>>>>>>> 963b73e9
        except KeyError:
            # new body
            pass

    body_request_format = LEGISTAR_BODY_BASE + "/{body_id}"
    response = requests.get(
        body_request_format.format(
            client=client,
            body_id=body_id,
        )
    )

    if response.status_code == 200:
        body = response.json()
    else:
        body = None

    if use_cache:
<<<<<<< HEAD
        known_bodies[body_id] = body
=======
        known_legistar_bodies[body_id] = body
>>>>>>> 963b73e9
    return body


def get_legistar_person(
    client: str,
    person_id: int,
    use_cache: bool = False,
) -> Optional[Dict[str, Any]]:
    """
    Return information for a single legistar person in JSON.

    Parameters
    ----------
    client: str
        Which legistar client to target. Ex: "seattle"
    person_id: int
        Unique ID for this person in the legistar municipality
    use_cache: bool
        True: Store result to prevent querying repeatedly for same person_id

    Returns
    -------
    person: Dict[str, Any]
        legistar API person

    Notes
    -----
<<<<<<< HEAD
    known_persons cache is cleared for every LegistarScraper.get_events() call
    """
    global known_persons

    if use_cache:
        try:
            return known_persons[person_id]
=======
    known_legistar_persons cache is cleared for every LegistarScraper.get_events() call
    """
    global known_legistar_persons

    if use_cache:
        try:
            return known_legistar_persons[person_id]
>>>>>>> 963b73e9
        except KeyError:
            # new person
            pass

    person_request_format = LEGISTAR_PERSON_BASE + "/{person_id}"
    response = requests.get(
        person_request_format.format(
            client=client,
            person_id=person_id,
        )
    )

    if response.status_code != 200:
        if use_cache:
<<<<<<< HEAD
            known_persons[person_id] = None
=======
            known_legistar_persons[person_id] = None
>>>>>>> 963b73e9
        return None

    person = response.json()

    # all known OfficeRecords (roles) for this person
    response = requests.get(
        (person_request_format + "/OfficeRecords").format(
            client=client,
            person_id=person_id,
        )
    )

    if response.status_code != 200:
        person[LEGISTAR_PERSON_ROLES] = None
        if use_cache:
<<<<<<< HEAD
            known_persons[person_id] = person
=======
            known_legistar_persons[person_id] = person
>>>>>>> 963b73e9
        return person

    office_records: List[Dict[str, Any]] = response.json()
    for record in office_records:
        # body for this role
        record[LEGISTAR_ROLE_BODY] = get_legistar_body(
            client=client, body_id=record["OfficeRecordBodyId"], use_cache=use_cache
        )

    person[LEGISTAR_PERSON_ROLES] = office_records
    if use_cache:
<<<<<<< HEAD
        known_persons[person_id] = person
=======
        known_legistar_persons[person_id] = person
>>>>>>> 963b73e9
    return person


def get_legistar_events_for_timespan(
    client: str,
    begin: Optional[datetime] = None,
    end: Optional[datetime] = None,
) -> List[Dict]:
    """
    Get all legistar events and each events minutes items, people, and votes, for a
    client for a given timespan.

    Parameters
    ----------
    client: str
        Which legistar client to target. Ex: "seattle"
    begin: Optional[datetime]
        The timespan beginning datetime to query for events after.
        Default: UTC now - 1 day
    end: Optional[datetime]
        The timespan end datetime to query for events before.
        Default: UTC now

    Returns
    -------
    events: List[Dict]
        All legistar events that occur between the datetimes provided for the client
        provided. Additionally, requests and attaches agenda items, minutes items, any
        attachments, called "EventItems", requests votes for any of these "EventItems",
        and requests person information for any vote.
    """
    # Set defaults
    if begin is None:
        begin = datetime.utcnow() - timedelta(days=1)
    if end is None:
        end = datetime.utcnow()

    # The unformatted request parts
    filter_datetime_format = "EventDate+{op}+datetime%27{dt}%27"
    request_format = LEGISTAR_EVENT_BASE + "?$filter={begin}+and+{end}"

    # a given person and/or body's information being updated
    # during the lifetime of this single call is miniscule.
    # use a cache to prevent 10s-100s of web requests
    # for the same person/body
<<<<<<< HEAD
    global known_persons, known_bodies
    # See Also
    # get_legistar_person()
    known_persons.clear()
    # See Also
    # get_legistar_body()
    known_bodies.clear()
=======
    global known_legistar_persons, known_legistar_bodies
    # See Also
    # get_legistar_person()
    known_legistar_persons.clear()
    # See Also
    # get_legistar_body()
    known_legistar_bodies.clear()
>>>>>>> 963b73e9

    # Get response from formatted request
    log.debug(f"Querying Legistar for events between: {begin} - {end}")
    response = requests.get(
        request_format.format(
            client=client,
            begin=filter_datetime_format.format(
                op="ge",
                dt=str(begin).replace(" ", "T"),
            ),
            end=filter_datetime_format.format(
                op="lt",
                dt=str(end).replace(" ", "T"),
            ),
        )
    ).json()

    # Get all event items for each event
    item_request_format = (
        LEGISTAR_EVENT_BASE
        + "/{event_id}/EventItems?AgendaNote=1&MinutesNote=1&Attachments=1"
    )
    for event in response:
        # Attach the Event Items to the event
        event["EventItems"] = requests.get(
            item_request_format.format(client=client, event_id=event["EventId"])
        ).json()

        # Attach info for the body responsible for this event
        event[LEGISTAR_EV_BODY] = get_legistar_body(
            client=client, body_id=event["EventBodyId"], use_cache=True
        )

        # Get vote information
        for event_item in event["EventItems"]:
            vote_request_format = LEGISTAR_VOTE_BASE + "/{event_item_id}/Votes"
            event_item["EventItemVoteInfo"] = requests.get(
                vote_request_format.format(
                    client=client,
                    event_item_id=event_item["EventItemId"],
                )
            ).json()

            # Get person information
            for vote_info in event_item["EventItemVoteInfo"]:
                vote_info["PersonInfo"] = get_legistar_person(
                    client=client,
                    person_id=vote_info["VotePersonId"],
                    use_cache=True,
                )

            if (
                not isinstance(event_item["EventItemMatterId"], int)
                or event_item["EventItemMatterId"] < 0
            ):
                event_item[LEGISTAR_MATTER_SPONSORS] = None
            else:
                # this matter's sponsors
                sponsor_request_format = (
                    LEGISTAR_MATTER_BASE + "/{event_item_matter_id}/Sponsors"
                )
                sponsors = requests.get(
                    sponsor_request_format.format(
                        client=client,
                        event_item_matter_id=event_item["EventItemMatterId"],
                    )
                ).json()

                # legistar MatterSponsor just has a reference to a Person
                # so further obtain the actual Person information
                for sponsor in sponsors:
                    sponsor[LEGISTAR_SPONSOR_PERSON] = get_legistar_person(
                        client=client,
                        person_id=sponsor["MatterSponsorNameId"],
                        use_cache=True,
                    )

                event_item[LEGISTAR_MATTER_SPONSORS] = sponsors

    log.debug(f"Collected {len(response)} Legistar events")
    return response


def str_simplified(input_str: str) -> str:
    """
    Remove leading and trailing whitespaces, simplify multiple whitespaces, unify
    newline characters.

    Parameters
    ----------
    input_str: str

    Returns
    -------
    cleaned: str
        input_str stripped if it is a string
    """
    if not isinstance(input_str, str):
        return input_str

    input_str = input_str.strip()
    # unify newline to \n
    input_str = re.sub(r"[\r\n\f]+", r"\n", input_str)
    # multiple spaces and tabs to 1 space
    input_str = re.sub(r"[ \t\v]+", " ", input_str)

    # Replace utf-8 char encodings with single utf-8 chars themselves
    input_str = input_str.encode("utf-8").decode("utf-8")

    return input_str


def reduced_list(input_list: List[Any], collapse: bool = True) -> Optional[List]:
    """
    Remove all None items from input_list.

    Parameters
    ----------
    input_list: List[Any]
        Input list from which to filter out items that are None
    collapse: bool, default = True
        If True, return None in place of an empty list

    Returns
    -------
    reduced_list: Optional[List]
        All items in the original list except for None values.
        None if all items were None and collapse is True.
    """
    filtered = [item for item in input_list if item is not None]
    if collapse and len(filtered) == 0:
        filtered = None

    return filtered


class LegistarScraper:
    """
    Base class for transforming Legistar API data to CDP IngestionModel.

    If get_events() naively fails and raises an error, a given installation must define
    a derived class and implement the get_content_uris() function.

    Parameters
    ----------
    client: str
        Legistar client name, e.g. "seattle" for Seattle, "kingcounty" for King County.
    timezone: str
        The timezone for the target client.
        i.e. "America/Los_Angeles" or "America/New_York"
        See https://en.wikipedia.org/wiki/List_of_tz_database_time_zones for canonical
        timezones.
    ignore_minutes_item_patterns: List[str]
        A list of string patterns or substrings to act as a minutes item filter.
        Any item in the provided list will be compiled as a regex string and any
        minute's item that contains the compiled pattern will be filtered out of the
        produced CDP minutes item list.
        Default: [] (do not filter any minutes items)
    vote_approve_pattern: str
        Regex pattern used to convert Legistar instance's votes in approval value to CDP
        constant value.
        Default: "approve|favor|yes"
    vote_abstain_pattern: str
        Regex pattern used to convert Legistar instance's abstension value to CDP
        constant value. Note, this is a pure abstension, not an "approval by
        abstention" or "rejection by abstension" value. Those should be places in
        vote_approve_pattern and vote_reject_pattern respectively.
        Default: "abstain|refuse|refrain"
    vote_reject_pattern: str
        Regex pattern used to convert Legistar instance's votes in rejection value to
        CDP constant value.
        Default: "reject|oppose|no"
    vote_absent_pattern: str
        Regex pattern used to convert Legistar instance's excused absense value to CDP
        constant value.
        Default: "absent"
    vote_nonvoting_pattern: str
        Regex pattern used to convert Legistar instance's non-voting value to CDP
        constant value.
        Default: "nv|(?:non.*voting)"
    matter_adopted_pattern: str
        Regex pattern used to convert Legistar instance's matter was adopted to CDP
        constant value.
        Default: "approved|confirmed|passed|adopted"
    matter_in_progess_pattern: str
        Regex pattern used to convert Legistar instance's matter is in-progress to
        CDP constant value.
        Default: "heard|ready|filed|held|(?:in\s*committee)"
    matter_rejected_pattern: str
        Regex pattern used to convert Legistar instance's matter was rejected to CDP
        constant value.
        Default: "rejected|dropped"
    minutes_item_decision_passed_pattern: str
        Regex pattern used to convert Legistar instance's minutes item passage to CDP
        constant value.
        Default: "pass"
    minutes_item_decision_failed_pattern: str
        Regex pattern used to convert Legistar instance's minutes item failure to CDP
        constant value.
        Default: "not|fail"
    known_persons: Optional[Dict[str, Person]]
        Dictionary used to inject information into Persons in place of missing
        attributes after dynamic scraping in get_events().
        Default: None

    See Also
    --------
    cdp_scrapers.legistar_utils.LegistarScraper.get_content_uris
    cdp_scrapers.instances.seattle.SeattleScraper
    """  # noqa: W605

    def __init__(
        self,
        client: str,
        timezone: str,
        ignore_minutes_item_patterns: List[str] = [],
        vote_approve_pattern: str = r"approve|favor|yes",
        vote_abstain_pattern: str = r"abstain|refuse|refrain",
        vote_reject_pattern: str = r"reject|oppose|no",
        vote_absent_pattern: str = r"absent",
        vote_nonvoting_pattern: str = r"nv|(?:non.*voting)",
        matter_adopted_pattern: str = (
            r"approved|confirmed|passed|adopted|consent|(?:voted.*com+it+ee)"
        ),
        matter_in_progress_pattern: str = r"heard|read|filed|held|(?:in.*com+it+ee)",
        matter_rejected_pattern: str = r"rejected|dropped",
        minutes_item_decision_passed_pattern: str = r"pass",
        minutes_item_decision_failed_pattern: str = r"not|fail",
        known_persons: Optional[Dict[str, Person]] = None,
    ):
        self.client_name: str = client
        self.timezone: pytz.timezone = pytz.timezone(timezone)
        self.ignore_minutes_item_patterns: List[str] = ignore_minutes_item_patterns

        # regex patterns used to infer cdp_backend.database.constants
        # from Legistar string fields
        self.vote_approve_pattern: str = vote_approve_pattern
        self.vote_abstain_pattern: str = vote_abstain_pattern
        self.vote_reject_pattern: str = vote_reject_pattern
        # TODO: need to debug these using real examples
        self.vote_absent_pattern: str = vote_absent_pattern
        self.vote_nonvoting_pattern: str = vote_nonvoting_pattern

        self.matter_adopted_pattern: str = matter_adopted_pattern
        self.matter_in_progress_pattern: str = matter_in_progress_pattern
        self.matter_rejected_patten: str = matter_rejected_pattern

        self.minutes_item_decision_passed_pattern: str = (
            minutes_item_decision_passed_pattern
        )
        self.minutes_item_decision_failed_pattern: str = (
            minutes_item_decision_failed_pattern
        )

        self.known_persons = known_persons

    @staticmethod
    def get_required_attrs(model: IngestionModel) -> List[str]:
        """
        Return list of keys required in model as specified in IngestionModel class
        definition.

        Parameters
        ----------
        model: IngestionModel
            Person, MinutesItem, etc.

        Returns
        -------
        attr_keys: List[str]
            List of keys (attributes) in model without default value in class
            definition.
        """
        try:
            # create an empty one to have python tell us what keys are required
            model.__class__()
            # all attrs in model have default values
            return []
        except TypeError as e:
            # e.g. __init__() missing 3 required positional arguments:
            # 'session_datetime', 'video_uri', and 'session_index'
            match = re.search(
                r"missing (?P<num_keys>\d+) required.+argument(?:s)?\:\s*(?P<keys>.+)",
                str(e),
            )

        if not match:
            log.debug(f"not able to get required attributes for {model.__class__}")
            return []

        num_keys = int(match.group("num_keys"))

        # 'session_datetime', 'video_uri', and 'session_index'
        # -> ["session_datetime", "video_uri", "session_index"]

        # SHOULD be able to do this more elegantly using re.split()
        # but couldn't quite get the pattern right
        keys = re.sub(
            # TypeError uses
            # , and
            # and
            # ,
            # as delimiters for attribute names
            r"(\s*,\s*and\s*)|(\s*and\s*)|(\s*,\s*)",
            ",",
            match.group("keys").strip().replace("'", ""),
        ).split(",")

        if num_keys != len(keys):
            log.debug(f"{model.__class__} has {num_keys} required keys but got {keys}")

        return keys

    def get_none_if_empty(self, model: IngestionModel) -> Optional[IngestionModel]:
        """
        Check required keys in model, return None if any such key has no value.
        i.e. If all required keys have valid value, return as-is.

        Parameters
        ----------
        model: IngestionModel
            Person, MinutesItem, etc.

        Returns
        -------
        model: Optional[IngestionModel]
            None or model as-is
        """
        try:
            min_keys = self.min_ingestion_keys[model.__class__]
        except AttributeError:
            # first time using min_ingestion_keys
            self.min_ingestion_keys = {}
            min_keys = None
        except KeyError:
            # first time checking model.__class__
            min_keys = None

        if min_keys is None:
            min_keys = LegistarScraper.get_required_attrs(model)
            # cache so we don't do expensive dynamic checking
            # again for this IngestionModel
            self.min_ingestion_keys[model.__class__] = min_keys

        if not min_keys:
            # no required keys for this model
            # this probably never happens
            return model

        for key in min_keys:
            try:
                val = getattr(model, key)

                # "if not" test to catch all None and None-like values
                # e.g. empty string, empty list, ...
                # but int(0) is not "empty"
                if not val and not isinstance(val, int):
                    # empty value for this key in model
                    return None
            except AttributeError:
                return None

        # nonempty value for all required keys in model
        return model

    def get_matter_status(self, legistar_matter_status: str) -> Optional[str]:
        """
        Return appropriate MatterStatusDecision constant from EventItemMatterStatus.

        Parameters
        ----------
        legistar_matter_status: str
            Legistar API EventItemMatterStatus.

        Returns
        -------
        matter_status: Optional[str]
            A constant from CDP allowed matter status decisions.
            None if missing information or if matter status decision parameter patterns
            are not inclusive to the Legistar matter status value.

        See Also
        --------
        cdp_backend.database.constants.MatterStatusDecision
        """
        if not legistar_matter_status:
            return None

        if (
            re.search(
                self.matter_adopted_pattern, legistar_matter_status, re.IGNORECASE
            )
            is not None
        ):
            return MatterStatusDecision.ADOPTED

        if (
            re.search(
                self.matter_in_progress_pattern,
                legistar_matter_status,
                re.IGNORECASE,
            )
            is not None
        ):
            return MatterStatusDecision.IN_PROGRESS

        if (
            re.search(
                self.matter_rejected_patten, legistar_matter_status, re.IGNORECASE
            )
            is not None
        ):
            return MatterStatusDecision.REJECTED

        log.debug(
            "not able to decide MatterStatusDecision from "
            f"{legistar_matter_status}. consider updating matter_*_pattern"
        )

        log.debug(f"no MatterStatusDecision filter for {legistar_matter_status}")
        return None

    def get_minutes_item_decision(
        self,
        legistar_item_passed_name: str,
    ) -> Optional[str]:
        """
        Return appropriate EventMinutesItemDecision constant from
        EventItemPassedFlagName.

        Parameters
        ----------
        legistar_item_passed_name: str
            Legistar API EventItemPassedFlagName

        Returns
        -------
        emi_decision: Optional[str]
            A constant from CDP allowed minutes item decisions.
            None if missing information or if minutes item decision parameter
            patterns are no inclusive of the Legistar minutes item decision value.

        See Also
        --------
        cdp_backend.database.constants.EventMinutesItemDecision
        """
        if not legistar_item_passed_name:
            return None

        if (
            re.search(
                self.minutes_item_decision_passed_pattern,
                legistar_item_passed_name,
                re.IGNORECASE,
            )
            is not None
        ):
            return EventMinutesItemDecision.PASSED

        if (
            re.search(
                self.minutes_item_decision_failed_pattern,
                legistar_item_passed_name,
                re.IGNORECASE,
            )
            is not None
        ):
            return EventMinutesItemDecision.FAILED

        log.debug(f"no EventMinutesItemDecision filter for {legistar_item_passed_name}")
        return None

    def get_vote_decision(self, legistar_vote: Dict) -> Optional[str]:
        """
        Return appropriate VoteDecision constant based on Legistar Vote.

        Parameters
        ----------
        legistar_vote: Dict
            Legistar API Vote

        Returns
        -------
        vote_decision: Optional[str]
            A constant from CDP allowed vote decisions.
            None if missing vote information or if vote decision parameter patterns are
            not inclusive of the Legistar vote value.

        See Also
        --------
        cdp_backend.database.constants.VoteDecision
        """
        vote_value = legistar_vote[LEGISTAR_VOTE_VAL_NAME]
        # don't want to make assumption about VoteValueId = 0 meaning here
        # so treating VoteValueId as null only when None
        if not vote_value and legistar_vote[LEGISTAR_VOTE_VAL_ID] is None:
            return None

        # NOTE: The required integer VoteValueId = 16 seems to be "in favor".
        #       But don't know what other values would be e.g. "opposed to", etc.
        #       Therefore deciding VoteDecision based on the string VoteValueName.

        decision = None

        if (
            re.search(
                self.vote_approve_pattern,
                vote_value,
                re.IGNORECASE,
            )
            is not None
        ):
            decision = VoteDecision.APPROVE
        elif (
            re.search(
                self.vote_reject_pattern,
                vote_value,
                re.IGNORECASE,
            )
            is not None
        ):
            decision = VoteDecision.REJECT

        nonvoting = (
            re.search(
                self.vote_nonvoting_pattern,
                vote_value,
                re.IGNORECASE,
            )
            is not None
        )

        # determine qualifer like absent, abstain
        if (
            re.search(
                self.vote_absent_pattern,
                vote_value,
                re.IGNORECASE,
            )
            is not None
        ):
            if decision == VoteDecision.APPROVE:
                return VoteDecision.ABSENT_APPROVE
            elif decision == VoteDecision.REJECT:
                return VoteDecision.ABSENT_REJECT
            elif nonvoting:
                return VoteDecision.ABSENT_NON_VOTING
        elif (
            re.search(
                self.vote_abstain_pattern,
                vote_value,
                re.IGNORECASE,
            )
            is not None
        ):
            if decision == VoteDecision.APPROVE:
                return VoteDecision.ABSTAIN_APPROVE
            elif decision == VoteDecision.REJECT:
                return VoteDecision.ABSTAIN_REJECT
            elif nonvoting:
                return VoteDecision.ABSTAIN_NON_VOTING

        if not decision:
            log.debug(f"no VoteDecision filter for {vote_value}")
        return decision

    def get_body(self, legistar_body: Dict[str, Any]) -> Optional[Body]:
        """
        Return CDP Body for Legistar body.

        Parameters
        ----------
        legistar_body: Dict
            Legistar API body

        Returns
        -------
        body: Optional[body]
            The Legistar body converted to a CDP body ingestion model.
            None if missing required information.

        See Also
        --------
        get_legistar_body()
        """
        if not legistar_body:
            return None

        return self.get_none_if_empty(
            Body(
                external_source_id=str(legistar_body[LEGISTAR_BODY_EXT_ID]),
                is_active=bool(legistar_body[LEGISTAR_BODY_ACTIVE]),
                name=str_simplified(legistar_body[LEGISTAR_BODY_NAME]),
            )
        )

    def get_roles(
        self, legistar_office_records: List[Dict[str, Any]]
    ) -> Optional[List[Role]]:
        """
        Return list of CDP Role from list of legistar OfficeRecord

        Parameters
        ----------
        legistar_office_records: List[Dict]
            Legistar API OfficeRecords

        Returns
        -------
        roles: Optional[List[Role]]
            From Legistar OfficeRecords. None if missing information.
        """
        if not legistar_office_records:
            return None

        return reduced_list(
            [
                self.get_none_if_empty(
                    Role(
                        body=self.get_body(record[LEGISTAR_ROLE_BODY]),
                        # e.g. 2017-11-30T00:00:00
                        start_datetime=self.localize_datetime(
                            datetime.strptime(
                                record[LEGISTAR_ROLE_START],
                                LEGISTAR_DATETIME_FORMAT,
                            )
                        ),
                        end_datetime=self.localize_datetime(
                            datetime.strptime(
                                record[LEGISTAR_ROLE_END], LEGISTAR_DATETIME_FORMAT
                            )
                        ),
                        external_source_id=str(record[LEGISTAR_ROLE_EXT_ID]),
                        title=str_simplified(record[LEGISTAR_ROLE_TITLE]),
                    )
                )
                for record in legistar_office_records
            ]
        )

    def get_person(self, legistar_person: Dict) -> Optional[Person]:
        """
        Return CDP Person for Legistar Person.

        Parameters
        ----------
        legistar_person: Dict
            Legistar API Person

        Returns
        -------
        person: Optional[Person]
            The Legistar Person converted to a CDP person ingestion model.
            None if missing information.

        See Also
        --------
        get_legistar_person()
        """
<<<<<<< HEAD
        if not legistar_person:
=======
        if (
            not legistar_person
            or not legistar_person[LEGISTAR_PERSON_NAME]
            # have seen PersonFullName with something like "no sponsor required"
            or re.search("no.*required", legistar_person[LEGISTAR_PERSON_NAME], re.I)
        ):
>>>>>>> 963b73e9
            return None

        phone = str_simplified(legistar_person[LEGISTAR_PERSON_PHONE])
        if phone:
            # (123)456... -> 123-456...
            phone = phone.replace("(", "").replace(")", "-")

        return self.get_none_if_empty(
            Person(
                email=str_simplified(legistar_person[LEGISTAR_PERSON_EMAIL]),
                external_source_id=str(legistar_person[LEGISTAR_PERSON_EXT_ID]),
                name=str_simplified(legistar_person[LEGISTAR_PERSON_NAME]),
                phone=phone,
                website=str_simplified(legistar_person[LEGISTAR_PERSON_WEBSITE]),
                is_active=bool(legistar_person[LEGISTAR_PERSON_ACTIVE]),
            )
        )

    def get_votes(self, legistar_votes: List[Dict]) -> Optional[List[Vote]]:
        """
        Return List[Vote] for Legistar API Votes.

        Parameters
        ----------
        legistar_votes: List[Dict]
            Legistar votes as CDP Vote ingestion models.

        Returns
        -------
        votes: Optional[List[Vote]]
            List of votes if any were provided.
            None if empty list or missing information.
        """
        return reduced_list(
            [
                self.get_none_if_empty(
                    Vote(
                        decision=self.get_vote_decision(vote),
                        external_source_id=str(vote[LEGISTAR_VOTE_EXT_ID]),
                        person=self.get_person(vote[LEGISTAR_VOTE_PERSONS]),
                    )
                )
                for vote in legistar_votes
            ]
        )

    def get_event_supporting_files(
        self,
        legistar_ev_attachments: List[Dict],
    ) -> Optional[List[SupportingFile]]:
        """
        Return List[SupportingFile] for Legistar API MatterAttachments.

        Parameters
        ----------
        legistar_ev_attachments: List[Dict]
            Legistar API MatterAttachments

        Returns
        -------
        files: Optional[List[SupportingFile]]
            List of supporting files if provided.
            None if empty list or missing information.
        """
        return reduced_list(
            [
                self.get_none_if_empty(
                    SupportingFile(
                        external_source_id=str(attachment[LEGISTAR_FILE_EXT_ID]),
                        name=str_simplified(attachment[LEGISTAR_FILE_NAME]),
                        uri=str_simplified(attachment[LEGISTAR_FILE_URI]),
                    )
                )
                for attachment in legistar_ev_attachments
            ]
        )

    def get_sponsors(self, legistar_sponsors: List[Dict]) -> Optional[List[Person]]:
        if not legistar_sponsors:
            return None

        return reduced_list(
            [
                self.get_person(sponsor["SponsorPersonInfo"])
                for sponsor in legistar_sponsors
            ]
        )

    def get_matter(self, legistar_ev: Dict) -> Optional[Matter]:
        """
        Return Matter from Legistar API EventItem.

        Parameters
        ----------
        legistar_ev: Dict
            Legistar API EventItem

        Returns
        -------
        matter: Optional[Matter]
            List of converted Legistar matter details to CDP matter objects.
            None if missing information.
        """
        return self.get_none_if_empty(
            Matter(
                external_source_id=str(legistar_ev[LEGISTAR_MATTER_EXT_ID]),
                # Too often EventItemMatterName is not filled
                # but EventItemMatterFile is
                name=str_simplified(legistar_ev[LEGISTAR_MATTER_NAME])
                or str_simplified(legistar_ev[LEGISTAR_MATTER_TITLE]),
                matter_type=str_simplified(legistar_ev[LEGISTAR_MATTER_TYPE]),
                sponsors=self.get_sponsors(legistar_ev[LEGISTAR_MATTER_SPONSORS]),
                title=str_simplified(legistar_ev[LEGISTAR_MATTER_TITLE]),
                result_status=self.get_matter_status(
                    legistar_ev[LEGISTAR_MATTER_STATUS]
                ),
            )
        )

    def get_minutes_item(self, legistar_ev_item: Dict) -> Optional[MinutesItem]:
        """
        Return MinutesItem from parts of Legistar API EventItem.

        Parameters
        ----------
        legistar_ev_item: Dict
            Legistar API EventItem

        Returns
        -------
        minutes_item: Optional[MinutesItem]
            None if could not get nonempty MinutesItem.name from EventItem.
        """

        return self.get_none_if_empty(
            MinutesItem(
                external_source_id=str(legistar_ev_item[LEGISTAR_MINUTE_EXT_ID]),
                name=str_simplified(legistar_ev_item[LEGISTAR_MINUTE_NAME]),
            )
        )

    def fix_event_minutes(
        self, ev_minutes_item: Optional[EventMinutesItem], legistar_ev_item: Dict
    ) -> Optional[EventMinutesItem]:
        """
        Inspect the MinutesItem and Matter in ev_minutes_item.
        - Move some fields between them to make the information more meaningful.
        - Enforce matter.result_status when appropriate.

        Parameters
        ----------
        ev_minutes_item: Optional[EventMinutesItem]
            The specific event minutes item to clean.
            Or None if running this function in a loop with multiple event minutes
            items and you don't want to clean / the emi was filtered out.
        legistar_ev_item: Dict
            The original Legistar EventItem.

        Returns
        -------
        cleaned_emi: Optional[EventMinutesItem]
            The cleaned event minutes item. This can clean both the event minutes item
            and the attached matter information.
        """
        if not ev_minutes_item:
            return ev_minutes_item
        if ev_minutes_item.minutes_item and ev_minutes_item.matter:
            # we have both matter and minutes_item
            # - make minutes_item.name the more concise text e.g. "CB 11111"
            # - make minutes_item.description the more descriptive lengthy text
            #   e.g. "AN ORDINANCE related to the..."
            # - make matter.title the same descriptive lengthy text
            ev_minutes_item.minutes_item.description = ev_minutes_item.minutes_item.name
            ev_minutes_item.minutes_item.name = ev_minutes_item.matter.name
            ev_minutes_item.matter.title = ev_minutes_item.minutes_item.description
        # matter.result_status is allowed to be null
        # only when no votes or Legistar EventItemMatterStatus is null
        if ev_minutes_item.matter and not ev_minutes_item.matter.result_status:
            if ev_minutes_item.votes and legistar_ev_item[LEGISTAR_MATTER_STATUS]:
                # means did not find matter_*_pattern in Legistar EventItemMatterStatus.
                # default to in progress (as opposed to adopted or rejected)
                # NOTE: if our matter_*_patterns ARE "complete",
                #       this clause would hit only because the info from Legistar
                #       is incomplete or malformed
                ev_minutes_item.matter.result_status = MatterStatusDecision.IN_PROGRESS

        return ev_minutes_item

    def filter_event_minutes(
        self, ev_minutes_item: EventMinutesItem
    ) -> Optional[EventMinutesItem]:
        """
        Return None if minutes_item.name contains unimportant text
        that we want to ignore

        Parameters
        ----------
        ev_minutes_item: EventMinutesItem

        Returns
        -------
        filtered_event_minutes_items: Optional[EventMinutesItem]
            The allowed minutes item or None is filtered out.
        """
        if not ev_minutes_item.minutes_item or not ev_minutes_item.minutes_item.name:
            return ev_minutes_item
        for filter in self.ignore_minutes_item_patterns:
            if re.search(filter, ev_minutes_item.minutes_item.name, re.IGNORECASE):
                return None
        return ev_minutes_item

    def get_event_minutes(
        self, legistar_ev_items: List[Dict]
    ) -> Optional[List[EventMinutesItem]]:
        """
        Return List[EventMinutesItem] for Legistar API EventItems.

        Parameters
        ----------
        legistar_ev_items: List[Dict]
            Legistar API EventItems

        Returns
        -------
        event_minutes_items: Optional[List[EventMinutesItem]]
            Filtered set of event minutes items.
        """
        return reduced_list(
            [
                self.get_none_if_empty(
                    self.fix_event_minutes(
                        # if minutes_item contains unimportant data,
                        # just make the entire EventMinutesItem = None
                        self.filter_event_minutes(
                            EventMinutesItem(
                                index=item[LEGISTAR_EV_INDEX],
                                minutes_item=self.get_minutes_item(item),
                                votes=self.get_votes(item[LEGISTAR_EV_VOTES]),
                                matter=self.get_matter(item),
                                decision=self.get_minutes_item_decision(
                                    item[LEGISTAR_EV_MINUTE_DECISION]
                                ),
                                supporting_files=self.get_event_supporting_files(
                                    item[LEGISTAR_EV_ATTACHMENTS]
                                ),
                            )
                        ),
                        item,
                    )
                )
                # EventMinutesItem object per member in EventItems
                for item in legistar_ev_items
            ]
        )

    @staticmethod
    def find_time_zone() -> str:
        """
        Return name for a US time zone matching UTC offset calculated from OS clock.
        """
        utc_now = pytz.utc.localize(datetime.utcnow())
        local_now = datetime.now()

        for zone_name in pytz.country_timezones("us"):
            zone = pytz.timezone(zone_name)
            # if this is my time zone
            # utc_now as local time should be VERY close to local_now
            if (
                abs(
                    (
                        utc_now.astimezone(zone) - zone.localize(local_now)
                    ).total_seconds()
                )
                < 5
            ):
                return zone_name

        return None

    def localize_datetime(self, local_time: datetime) -> datetime:
        """
        Return input datetime with time zone information.
        This allows for nonambiguous conversions to other zones including UTC.

        Parameters
        ----------
        local_time: datetime
            The datetime to attached timezone information to.

        Returns
        -------
        local_time: datetime
            The date and time attributes (year, month, day, hour, ...) remain unchanged.
            tzinfo is now provided.
        """
        try:
            return self.timezone.localize(local_time)
        except (AttributeError, ValueError):
            # AttributeError: time_zone or local_time is None
            # ValueError: local_time is not navie (has time zone info)
            return local_time

    @staticmethod
    def date_and_time_to_datetime(ev_date: str, ev_time: Optional[str]) -> datetime:
        """
        Return datetime from ev_date and ev_time

        Parameters
        ----------
        ev_date: str
            Formatted as "%Y-%m-%dT%H:%M:%S"
        ev_time: Optional[str]
            Formatted as "%I:%M %p"
            Or None and do not attach time to date.

        Returns
        -------
        datetime
            date using ev_date and time using ev_time
        """
        # 2021-07-09T00:00:00
<<<<<<< HEAD
        d = datetime.strptime(ev_date, LEGISTAR_DATETIME_FORMAT)
=======
        d = datetime.fromisoformat(ev_date)
>>>>>>> 963b73e9
        # 9:30 AM
        # some events may have ev_time =None
        if ev_time is not None:
            t = datetime.strptime(ev_time, "%I:%M %p")
            return datetime(
                year=d.year,
                month=d.month,
                day=d.day,
                hour=t.hour,
                minute=t.minute,
                second=t.second,
            )
        else:
            return datetime(
                year=d.year,
                month=d.month,
                day=d.day,
                hour=0,
                minute=0,
                second=0,
            )

    def get_content_uris(self, legistar_ev: Dict) -> List[ContentURIs]:
        """
        Must implement in class derived from LegistarScraper.
        If Legistar Event.EventVideoPath is used, return an empty list in the override.

        Parameters
        ----------
        legistar_ev: Dict
            Data for one Legistar Event.

        Returns
        -------
        event_content_uris: List[ContentURIs]
            List of ContentURIs objects for each session found.

        Raises
        ------
        NotImplementedError
            This base implementation does nothing

        See Also
        --------
        cdp_scrapers.legistar_utils.get_legistar_events_for_timespan
        """
        log.critical(
            "get_content_uris() is required because "
            f"Legistar Event.EventVideoPath is not used by {self.client_name}"
        )
        raise NotImplementedError

    def inject_known_person(self, person: Person) -> Person:
        """
        Inject information from self.known_persons
        if person exists in the dictionary for long-term static data

        Parameters
        ----------
        person: Person
            Person into which to inject data from known_persons

        Returns
        -------
        Person
            Input person updated with more information
            or as-is if person not found in known_persons
        """
        try:
            known_person = self.known_persons[person.name]
        except (TypeError, KeyError):
            return person

        for attr in person.__dataclass_fields__.keys():
            # input person has new information so prefer that
            # over static long-term information
            setattr(person, attr, getattr(person, attr) or getattr(known_person, attr))

        # now that we have seat from static hard-coded data
        # we can bring in seat.roles (OfficeRecords from Legistar API)
        if person.seat and not person.seat.roles:
            person.seat.roles = self.get_roles(
                get_legistar_person(
                    client=self.client_name,
                    person_id=person.external_source_id,
                    use_cache=True,
                )[LEGISTAR_PERSON_ROLES]
            )

        return person

    def inject_known_data(
        self, events: List[EventIngestionModel]
    ) -> List[EventIngestionModel]:
        """
        Augment with long-term static data that changes very infrequently.
        e.e. self.known_persons which includes Person.picture_uri, Person.seat

        Parameters
        ----------
        events:
            Returned events from get_events()

        Returns
        -------
        events: List[EventIngestionModel]
            Input events with static information possibly injected
        """
        # don't waste time if we don't have any static person info at all
        if not self.known_persons:
            return events

        for event in events:
            if not event.event_minutes_items:
                continue
            # 2 places for Person:
            # EventMinutesItem.matter.sponsors
            # EventMinutesItem.votes.person
            for minute_item in event.event_minutes_items:
                if minute_item.matter and minute_item.matter.sponsors:
                    for sponsor in minute_item.matter.sponsors:
                        sponsor = self.inject_known_person(sponsor)

                if minute_item.votes:
                    for vote in minute_item.votes:
                        vote.person = self.inject_known_person(vote.person)

        return events

    def post_process_ingestion_models(
        self, events: List[EventIngestionModel]
    ) -> List[EventIngestionModel]:
        """
        Called at the end of get_events() for fully custom site-specific prcessing.
        inject_known_data() already operated on input events.

        Parameters
        ----------
        events:
            Returned events from get_events()

        Returns
        -------
        events: List[EventIngestionModel]
            Base implementation simply returns input events as-is
        """
        return events

    def get_events(
        self,
        begin: Optional[datetime] = None,
        end: Optional[datetime] = None,
    ) -> List[EventIngestionModel]:
        """
        Calls get_legistar_events_for_timespan to retrieve Legistar API data
        and return as List[EventIngestionModel]

        Parameters
        ----------
        begin: datetime, optional
            The timespan beginning datetime to query for events after.
            Default is 2 days from UTC now
        end: datetime, optional
            The timespan end datetime to query for events before.
            Default is UTC now

        Returns
        -------
        events: List[EventIngestionModel]
            One instance of EventIngestionModel per Legistar Event

        See Also
        --------
        cdp_scrapers.legistar_utils.get_legistar_events_for_timespan
        """
        if begin is None:
            begin = datetime.utcnow() - timedelta(days=2)
        if end is None:
            end = datetime.utcnow()

        ingestion_models = []

        for legistar_ev in get_legistar_events_for_timespan(
            self.client_name, begin=begin, end=end
        ):
            # better to return time as local time with time zone info,
            # rather than as utc time.
            # this way the calling pipeline can find out what is the local zone.
            session_time = self.localize_datetime(
                self.date_and_time_to_datetime(
                    legistar_ev[LEGISTAR_SESSION_DATE],
                    legistar_ev[LEGISTAR_SESSION_TIME],
                )
            )
            # prefer video file path in legistar Event.EventVideoPath
            if legistar_ev[LEGISTAR_SESSION_VIDEO_URI]:
                list_uri = [
                    ContentURIs(
                        video_uri=str_simplified(
                            legistar_ev[LEGISTAR_SESSION_VIDEO_URI]
                        ),
                        caption_uri=None,
                    )
                ]
            else:
                list_uri = self.get_content_uris(legistar_ev) or [
                    ContentURIs(video_uri=None, caption_uri=None)
                ]

            ingestion_models.append(
                self.get_none_if_empty(
                    EventIngestionModel(
                        external_source_id=str(legistar_ev[LEGISTAR_EV_EXT_ID]),
                        agenda_uri=str_simplified(legistar_ev[LEGISTAR_AGENDA_URI]),
                        minutes_uri=str_simplified(legistar_ev[LEGISTAR_MINUTES_URI]),
                        body=self.get_body(legistar_ev[LEGISTAR_EV_BODY]),
                        sessions=reduced_list(
                            [
                                self.get_none_if_empty(
                                    Session(
                                        session_datetime=session_time,
                                        session_index=list_uri.index(content_uris),
                                        video_uri=content_uris.video_uri,
                                        caption_uri=content_uris.caption_uri,
                                    )
                                )
                                # Session per video
                                for content_uris in list_uri
                            ]
                        ),
                        event_minutes_items=self.get_event_minutes(
                            legistar_ev[LEGISTAR_EV_ITEMS]
                        ),
<<<<<<< HEAD
                        body=self.get_body(legistar_ev[LEGISTAR_EV_BODY]),
=======
>>>>>>> 963b73e9
                    )
                )
            )

        # easier for calling pipeline to handle an empty list rather than None
        # so request reduced_list() to give me [], not None
        events = reduced_list(ingestion_models, collapse=False)
        events = self.inject_known_data(events)
        events = self.post_process_ingestion_models(events)

        return events

    @property
    def is_legistar_compatible(self) -> bool:
        """
        Check that Legistar API recognizes client name.

        Returns
        -------
        compatible: bool
            True if client_name is a valid Legistar client name
        """
        # simplest check, if the GET request works, it is a legistar municipality
        try:
            resp = urlopen(f"http://webapi.legistar.com/v1/{self.client_name}/bodies")
            return resp.status == 200
        except URLError or HTTPError:
            return False

    def check_for_cdp_min_ingestion(self, check_days: int = 7) -> bool:
        """
        Test if can obtain at least one minimally defined EventIngestionModel

        Parameters
        ----------
        check_days: int, default=7
            Test duration is the past check_days days from now

        Returns
        -------
        minimum_ingestion_data_available: bool
            True if got at least one minimally defined EventIngestionModel
        """
        # no point wasting time if the client isn't on legistar at all
        if not self.is_legistar_compatible:
            return False

        now = datetime.utcnow()
        days = range(check_days)

        for d in days:
            begin = now - timedelta(days=d + 1)
            end = now - timedelta(days=d)
            log.debug(
                "Testing for minimal information "
                f"from {begin.isoformat()} to {end.isoformat()}"
            )

            # ev: EventIngestionModel
            for cdp_ev in self.get_events(begin=begin, end=end):
                try:
                    if (
                        len(cdp_ev.body.name) > 0
                        and cdp_ev.sessions[0].session_datetime is not None
                        and len(cdp_ev.sessions[0].video_uri) > 0
                    ):
                        session_time = cdp_ev.sessions[0].session_datetime
                        log.debug(
                            f"Got minimal EventIngestionModel for {self.client_name}: "
                            f"body={cdp_ev.body.name}, "
                            f"session={session_time.isoformat()}, "
                            f"video={cdp_ev.sessions[0].video_uri}"
                        )
                        return True

                # catch None or empty list
                except TypeError or IndexError:
                    pass

        log.debug(
            f"Failed to get minimal EventIngestionModel for {self.client_name} "
            f"in the past {check_days} days from {now.isoformat()}"
        )
        # no event in check_days had enough for minimal ingestion model item
        return False<|MERGE_RESOLUTION|>--- conflicted
+++ resolved
@@ -100,13 +100,8 @@
 ###############################################################################
 
 
-<<<<<<< HEAD
-known_persons: Dict[int, Dict[str, Any]] = {}
-known_bodies: Dict[int, Dict[str, Any]] = {}
-=======
 known_legistar_persons: Dict[int, Dict[str, Any]] = {}
 known_legistar_bodies: Dict[int, Dict[str, Any]] = {}
->>>>>>> 963b73e9
 
 
 def get_legistar_body(
@@ -133,15 +128,6 @@
 
     Notes
     -----
-<<<<<<< HEAD
-    known_bodies cache is cleared for every LegistarScraper.get_events() call
-    """
-    global known_bodies
-
-    if use_cache:
-        try:
-            return known_bodies[body_id]
-=======
     known_legistar_bodies cache is cleared for every LegistarScraper.get_events() call
     """
     global known_legistar_bodies
@@ -149,7 +135,6 @@
     if use_cache:
         try:
             return known_legistar_bodies[body_id]
->>>>>>> 963b73e9
         except KeyError:
             # new body
             pass
@@ -168,11 +153,7 @@
         body = None
 
     if use_cache:
-<<<<<<< HEAD
-        known_bodies[body_id] = body
-=======
         known_legistar_bodies[body_id] = body
->>>>>>> 963b73e9
     return body
 
 
@@ -200,15 +181,6 @@
 
     Notes
     -----
-<<<<<<< HEAD
-    known_persons cache is cleared for every LegistarScraper.get_events() call
-    """
-    global known_persons
-
-    if use_cache:
-        try:
-            return known_persons[person_id]
-=======
     known_legistar_persons cache is cleared for every LegistarScraper.get_events() call
     """
     global known_legistar_persons
@@ -216,7 +188,6 @@
     if use_cache:
         try:
             return known_legistar_persons[person_id]
->>>>>>> 963b73e9
         except KeyError:
             # new person
             pass
@@ -231,11 +202,7 @@
 
     if response.status_code != 200:
         if use_cache:
-<<<<<<< HEAD
-            known_persons[person_id] = None
-=======
             known_legistar_persons[person_id] = None
->>>>>>> 963b73e9
         return None
 
     person = response.json()
@@ -251,11 +218,7 @@
     if response.status_code != 200:
         person[LEGISTAR_PERSON_ROLES] = None
         if use_cache:
-<<<<<<< HEAD
-            known_persons[person_id] = person
-=======
             known_legistar_persons[person_id] = person
->>>>>>> 963b73e9
         return person
 
     office_records: List[Dict[str, Any]] = response.json()
@@ -267,11 +230,7 @@
 
     person[LEGISTAR_PERSON_ROLES] = office_records
     if use_cache:
-<<<<<<< HEAD
-        known_persons[person_id] = person
-=======
         known_legistar_persons[person_id] = person
->>>>>>> 963b73e9
     return person
 
 
@@ -317,15 +276,6 @@
     # during the lifetime of this single call is miniscule.
     # use a cache to prevent 10s-100s of web requests
     # for the same person/body
-<<<<<<< HEAD
-    global known_persons, known_bodies
-    # See Also
-    # get_legistar_person()
-    known_persons.clear()
-    # See Also
-    # get_legistar_body()
-    known_bodies.clear()
-=======
     global known_legistar_persons, known_legistar_bodies
     # See Also
     # get_legistar_person()
@@ -333,7 +283,6 @@
     # See Also
     # get_legistar_body()
     known_legistar_bodies.clear()
->>>>>>> 963b73e9
 
     # Get response from formatted request
     log.debug(f"Querying Legistar for events between: {begin} - {end}")
@@ -993,16 +942,12 @@
         --------
         get_legistar_person()
         """
-<<<<<<< HEAD
-        if not legistar_person:
-=======
         if (
             not legistar_person
             or not legistar_person[LEGISTAR_PERSON_NAME]
             # have seen PersonFullName with something like "no sponsor required"
             or re.search("no.*required", legistar_person[LEGISTAR_PERSON_NAME], re.I)
         ):
->>>>>>> 963b73e9
             return None
 
         phone = str_simplified(legistar_person[LEGISTAR_PERSON_PHONE])
@@ -1324,11 +1269,7 @@
             date using ev_date and time using ev_time
         """
         # 2021-07-09T00:00:00
-<<<<<<< HEAD
-        d = datetime.strptime(ev_date, LEGISTAR_DATETIME_FORMAT)
-=======
         d = datetime.fromisoformat(ev_date)
->>>>>>> 963b73e9
         # 9:30 AM
         # some events may have ev_time =None
         if ev_time is not None:
@@ -1562,10 +1503,6 @@
                         event_minutes_items=self.get_event_minutes(
                             legistar_ev[LEGISTAR_EV_ITEMS]
                         ),
-<<<<<<< HEAD
-                        body=self.get_body(legistar_ev[LEGISTAR_EV_BODY]),
-=======
->>>>>>> 963b73e9
                     )
                 )
             )
