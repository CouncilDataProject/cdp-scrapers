--- conflicted
+++ resolved
@@ -499,41 +499,23 @@
         raise NotImplementedError
 
     def get_time_zone(self) -> str:
-<<<<<<< HEAD
-
-=======
->>>>>>> 2f3425fd
         """
         Return time zone name for CDP instance.
         To use dynamically determined time zone,
         use find_time_zone().
-<<<<<<< HEAD
-=======
-
->>>>>>> 2f3425fd
         Returns
         -------
         time zone name : str
             i.e. "America/Los_Angeles" | "America/New_York" ...
-<<<<<<< HEAD
+
         See Also
         --------
         SeattleScraper.get_time_zone()
-=======
-
-        See Also
-        --------
-        SeattleScraper.get_time_zone()
-
->>>>>>> 2f3425fd
+
         Notes
         -----
         List of Timezones: https://en.wikipedia.org/wiki/List_of_tz_database_time_zones
         Please only use "Canonical" timezones.
-<<<<<<< HEAD
-=======
-
->>>>>>> 2f3425fd
         """
         log.error(
             "Time zone name required for proper event timestamping. "
@@ -1093,10 +1075,6 @@
     def find_time_zone(self) -> str:
         """
         Return name for a US time zone matching UTC offset calculated from OS clock
-<<<<<<< HEAD
-=======
-
->>>>>>> 2f3425fd
         Returns
         -------
         time zone name : str
@@ -1124,17 +1102,9 @@
         """
         Return input datetime with time zone information.
         This allows for nonambiguous conversions to other zones including UTC.
-<<<<<<< HEAD
         Parameters
         ----------
         local_time : datetime
-=======
-
-        Parameters
-        ----------
-        local_time : datetime
-
->>>>>>> 2f3425fd
         Returns
         -------
         local_time : datetime
