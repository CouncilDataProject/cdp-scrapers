#!/usr/bin/env python
# -*- coding: utf-8 -*-

import logging
import re
from datetime import datetime, timedelta
from json import JSONDecodeError
from typing import Any, Dict, List, Optional, Set
from urllib.error import HTTPError, URLError
from urllib.parse import quote_plus
from urllib.request import urlopen

import requests
from cdp_backend.database.constants import (
    EventMinutesItemDecision,
    MatterStatusDecision,
    VoteDecision,
)
from cdp_backend.pipeline.ingestion_models import (
    Body,
    EventIngestionModel,
    EventMinutesItem,
    Matter,
    MinutesItem,
    Person,
    Role,
    Session,
    SupportingFile,
    Vote,
)

from .scraper_utils import (
    IngestionModelScraper,
    reduced_list,
    sanitize_roles,
    str_simplified,
)
from .types import ContentURIs, ScraperStaticData

###############################################################################

log = logging.getLogger(__name__)

###############################################################################

LEGISTAR_BASE = "http://webapi.legistar.com/v1/{client}"
LEGISTAR_VOTE_BASE = LEGISTAR_BASE + "/EventItems"
LEGISTAR_EVENT_BASE = LEGISTAR_BASE + "/Events"
LEGISTAR_MATTER_BASE = LEGISTAR_BASE + "/Matters"
LEGISTAR_PERSON_BASE = LEGISTAR_BASE + "/Persons"
LEGISTAR_BODY_BASE = LEGISTAR_BASE + "/Bodies"

# e.g. Session.video_uri =  EventVideoPath from legistar api
LEGISTAR_SESSION_VIDEO_URI = "EventVideoPath"
LEGISTAR_EV_MINUTE_DECISION = "EventItemPassedFlagName"
# NOTE: EventItemAgendaSequence is also a candidate for this
LEGISTAR_EV_INDEX = "EventItemMinutesSequence"
LEGISTAR_PERSON_EMAIL = "PersonEmail"
LEGISTAR_PERSON_EXT_ID = "PersonId"
LEGISTAR_PERSON_NAME = "PersonFullName"
LEGISTAR_PERSON_PHONE = "PersonPhone"
LEGISTAR_PERSON_WEBSITE = "PersonWWW"
LEGISTAR_PERSON_ACTIVE = "PersonActiveFlag"
LEGISTAR_PERSON_ROLES = "OfficeRecordInfo"
LEGISTAR_BODY_NAME = "BodyName"
LEGISTAR_BODY_EXT_ID = "BodyId"
LEGISTAR_BODY_ACTIVE = "BodyActiveFlag"
LEGISTAR_VOTE_DECISION = "VoteResult"
LEGISTAR_VOTE_EXT_ID = "VoteId"
LEGISTAR_FILE_EXT_ID = "MatterAttachmentId"
LEGISTAR_FILE_NAME = "MatterAttachmentName"
LEGISTAR_FILE_URI = "MatterAttachmentHyperlink"
LEGISTAR_MATTER_EXT_ID = "EventItemMatterId"
LEGISTAR_MATTER_TITLE = "EventItemMatterFile"
LEGISTAR_MATTER_NAME = "EventItemMatterName"
LEGISTAR_MATTER_TYPE = "EventItemMatterType"
LEGISTAR_MATTER_STATUS = "EventItemMatterStatus"
LEGISTAR_MATTER_SPONSORS = "MatterSponsorInfo"
LEGISTAR_SPONSOR_PERSON = "SponsorPersonInfo"
# Session.session_datetime is a combo of EventDate and EventTime
# TODO: this means same time for all Sessions in a EventIngestionModel.
#       some other legistar api data that can be used instead
LEGISTAR_SESSION_DATE = "EventDate"
LEGISTAR_SESSION_TIME = "EventTime"
LEGISTAR_AGENDA_URI = "EventAgendaFile"
LEGISTAR_MINUTES_URI = "EventMinutesFile"
LEGISTAR_MINUTE_EXT_ID = "EventItemId"
LEGISTAR_MINUTE_NAME = "EventItemTitle"
LEGISTAR_VOTE_VAL_ID = "VoteValueId"
LEGISTAR_VOTE_VAL_NAME = "VoteValueName"
LEGISTAR_ROLE_BODY = "OfficeRecordBodyInfo"
LEGISTAR_ROLE_BODY_ALT = "OfficeRecordBodyName"
LEGISTAR_ROLE_START = "OfficeRecordStartDate"
LEGISTAR_ROLE_END = "OfficeRecordEndDate"
LEGISTAR_ROLE_EXT_ID = "OfficeRecordId"
LEGISTAR_ROLE_TITLE = "OfficeRecordTitle"
LEGISTAR_ROLE_TITLE_ALT = "OfficeRecordMemberType"

LEGISTAR_EV_ITEMS = "EventItems"
LEGISTAR_EV_ATTACHMENTS = "EventItemMatterAttachments"
LEGISTAR_EV_VOTES = "EventItemVoteInfo"
LEGISTAR_VOTE_PERSONS = "PersonInfo"
LEGISTAR_EV_SITE_URL = "EventInSiteURL"
LEGISTAR_EV_EXT_ID = "EventId"
LEGISTAR_EV_BODY = "EventBodyInfo"

LEGISTAR_DATETIME_FORMAT = "%Y-%m-%dT%H:%M:%S"
###############################################################################


known_legistar_persons: Dict[int, Dict[str, Any]] = {}
known_legistar_bodies: Dict[int, Dict[str, Any]] = {}


def get_legistar_body(
    client: str,
    body_id: int,
    use_cache: bool = False,
) -> Optional[Dict[str, Any]]:
    """
    Return information for a single legistar body in JSON.

    Parameters
    ----------
    client: str
        Which legistar client to target. Ex: "seattle"
    body_id: int
        Unique ID for this body in the legistar municipality
    use_cache: bool
        True: Store result to prevent querying repeatedly for same body_id

    Returns
    -------
    body: Dict[str, Any]
        legistar API body

    Notes
    -----
    known_legistar_bodies cache is cleared for every LegistarScraper.get_events() call
    """
    global known_legistar_bodies

    if use_cache:
        try:
            return known_legistar_bodies[body_id]
        except KeyError:
            # new body
            pass

    body_request_format = LEGISTAR_BODY_BASE + "/{body_id}"
    response = requests.get(
        body_request_format.format(
            client=client,
            body_id=body_id,
        )
    )

    if response.status_code == 200:
        body = response.json()
    else:
        body = None

    if use_cache:
        known_legistar_bodies[body_id] = body
    return body


def get_legistar_person(
    client: str,
    person_id: int,
    use_cache: bool = False,
) -> Optional[Dict[str, Any]]:
    """
    Return information for a single legistar person in JSON.

    Parameters
    ----------
    client: str
        Which legistar client to target. Ex: "seattle"
    person_id: int
        Unique ID for this person in the legistar municipality
    use_cache: bool
        True: Store result to prevent querying repeatedly for same person_id

    Returns
    -------
    person: Dict[str, Any]
        legistar API person

    Notes
    -----
    known_legistar_persons cache is cleared for every LegistarScraper.get_events() call
    """
    global known_legistar_persons

    if use_cache:
        try:
            return known_legistar_persons[person_id]
        except KeyError:
            # new person
            pass

    person_request_format = LEGISTAR_PERSON_BASE + "/{person_id}"
    response = requests.get(
        person_request_format.format(
            client=client,
            person_id=person_id,
        )
    )

    if response.status_code != 200:
        if use_cache:
            known_legistar_persons[person_id] = None
        return None

    person = response.json()

    # all known OfficeRecords (roles) for this person
    response = requests.get(
        (person_request_format + "/OfficeRecords").format(
            client=client,
            person_id=person_id,
        )
    )

    if response.status_code != 200:
        person[LEGISTAR_PERSON_ROLES] = None
        if use_cache:
            known_legistar_persons[person_id] = person
        return person

    office_records: List[Dict[str, Any]] = response.json()
    for record in office_records:
        # body for this role
        record[LEGISTAR_ROLE_BODY] = get_legistar_body(
            client=client, body_id=record["OfficeRecordBodyId"], use_cache=use_cache
        )

    person[LEGISTAR_PERSON_ROLES] = office_records
    if use_cache:
        known_legistar_persons[person_id] = person
    return person


def get_legistar_events_for_timespan(
    client: str,
    begin: Optional[datetime] = None,
    end: Optional[datetime] = None,
) -> List[Dict]:
    """
    Get all legistar events and each events minutes items, people, and votes, for a
    client for a given timespan.

    Parameters
    ----------
    client: str
        Which legistar client to target. Ex: "seattle"
    begin: Optional[datetime]
        The timespan beginning datetime to query for events after.
        Default: UTC now - 1 day
    end: Optional[datetime]
        The timespan end datetime to query for events before.
        Default: UTC now

    Returns
    -------
    events: List[Dict]
        All legistar events that occur between the datetimes provided for the client
        provided. Additionally, requests and attaches agenda items, minutes items, any
        attachments, called "EventItems", requests votes for any of these "EventItems",
        and requests person information for any vote.
    """
    # Set defaults
    if begin is None:
        begin = datetime.utcnow() - timedelta(days=1)
    if end is None:
        end = datetime.utcnow()

    # The unformatted request parts
    filter_datetime_format = "EventDate+{op}+datetime%27{dt}%27"
    request_format = LEGISTAR_EVENT_BASE + "?$filter={begin}+and+{end}"

    # a given person and/or body's information being updated
    # during the lifetime of this single call is miniscule.
    # use a cache to prevent 10s-100s of web requests
    # for the same person/body
    global known_legistar_persons, known_legistar_bodies
    # See Also
    # get_legistar_person()
    known_legistar_persons.clear()
    # See Also
    # get_legistar_body()
    known_legistar_bodies.clear()

    # Get response from formatted request
    log.debug(f"Querying Legistar for events between: {begin} - {end}")
    response = requests.get(
        request_format.format(
            client=client,
            begin=filter_datetime_format.format(
                op="ge",
                dt=str(begin).replace(" ", "T"),
            ),
            end=filter_datetime_format.format(
                op="lt",
                dt=str(end).replace(" ", "T"),
            ),
        )
    ).json()

    # Get all event items for each event
    item_request_format = (
        LEGISTAR_EVENT_BASE
        + "/{event_id}/EventItems?AgendaNote=1&MinutesNote=1&Attachments=1"
    )
    for event in response:
        # Attach the Event Items to the event
        event["EventItems"] = requests.get(
            item_request_format.format(client=client, event_id=event["EventId"])
        ).json()

        # Attach info for the body responsible for this event
        event[LEGISTAR_EV_BODY] = get_legistar_body(
            client=client, body_id=event["EventBodyId"], use_cache=True
        )

        # Get vote information
        for event_item in event["EventItems"]:
            vote_request_format = LEGISTAR_VOTE_BASE + "/{event_item_id}/Votes"
            event_item["EventItemVoteInfo"] = requests.get(
                vote_request_format.format(
                    client=client,
                    event_item_id=event_item["EventItemId"],
                )
            ).json()

            # Get person information
            for vote_info in event_item["EventItemVoteInfo"]:
                vote_info["PersonInfo"] = get_legistar_person(
                    client=client,
                    person_id=vote_info["VotePersonId"],
                    use_cache=True,
                )

            if (
                not isinstance(event_item["EventItemMatterId"], int)
                or event_item["EventItemMatterId"] < 0
            ):
                event_item[LEGISTAR_MATTER_SPONSORS] = None
            else:
                # this matter's sponsors
                sponsor_request_format = (
                    LEGISTAR_MATTER_BASE + "/{event_item_matter_id}/Sponsors"
                )
                sponsors = requests.get(
                    sponsor_request_format.format(
                        client=client,
                        event_item_matter_id=event_item["EventItemMatterId"],
                    )
                ).json()

                # legistar MatterSponsor just has a reference to a Person
                # so further obtain the actual Person information
                for sponsor in sponsors:
                    sponsor[LEGISTAR_SPONSOR_PERSON] = get_legistar_person(
                        client=client,
                        person_id=sponsor["MatterSponsorNameId"],
                        use_cache=True,
                    )

                event_item[LEGISTAR_MATTER_SPONSORS] = sponsors

    log.debug(f"Collected {len(response)} Legistar events")
    return response


class LegistarScraper(IngestionModelScraper):
    """
    Base class for transforming Legistar API data to CDP IngestionModel.

    If get_events() naively fails and raises an error, a given installation must define
    a derived class and implement the get_content_uris() function.

    Parameters
    ----------
    client: str
        Legistar client name, e.g. "seattle" for Seattle, "kingcounty" for King County.
    timezone: str
        The timezone for the target client.
        i.e. "America/Los_Angeles" or "America/New_York"
        See https://en.wikipedia.org/wiki/List_of_tz_database_time_zones for canonical
        timezones.
    ignore_minutes_item_patterns: List[str]
        A list of string patterns or substrings to act as a minutes item filter.
        Any item in the provided list will be compiled as a regex string and any
        minute's item that contains the compiled pattern will be filtered out of the
        produced CDP minutes item list.
        Default: [] (do not filter any minutes items)
    vote_approve_pattern: str
        Regex pattern used to convert Legistar instance's votes in approval value to CDP
        constant value.
        Default: "approve|favor|yes"
    vote_abstain_pattern: str
        Regex pattern used to convert Legistar instance's abstension value to CDP
        constant value. Note, this is a pure abstension, not an "approval by
        abstention" or "rejection by abstension" value. Those should be places in
        vote_approve_pattern and vote_reject_pattern respectively.
        Default: "abstain|refuse|refrain"
    vote_reject_pattern: str
        Regex pattern used to convert Legistar instance's votes in rejection value to
        CDP constant value.
        Default: "reject|oppose|no"
    vote_absent_pattern: str
        Regex pattern used to convert Legistar instance's excused absense value to CDP
        constant value.
        Default: "absent"
    vote_nonvoting_pattern: str
        Regex pattern used to convert Legistar instance's non-voting value to CDP
        constant value.
        Default: "nv|(?:non.*voting)"
    matter_adopted_pattern: str
        Regex pattern used to convert Legistar instance's matter was adopted to CDP
        constant value.
        Default: "approved|confirmed|passed|adopted"
    matter_in_progess_pattern: str
        Regex pattern used to convert Legistar instance's matter is in-progress to
        CDP constant value.
        Default: "heard|ready|filed|held|(?:in\s*committee)"
    matter_rejected_pattern: str
        Regex pattern used to convert Legistar instance's matter was rejected to CDP
        constant value.
        Default: "rejected|dropped"
    minutes_item_decision_passed_pattern: str
        Regex pattern used to convert Legistar instance's minutes item passage to CDP
        constant value.
        Default: "pass"
    minutes_item_decision_failed_pattern: str
        Regex pattern used to convert Legistar instance's minutes item failure to CDP
        constant value.
        Default: "not|fail"
    known_static_data: Optional[ScraperStaticData]
        predefined Seats, Bodies and Persons used to provide more accurate Person.seat.
    person_aliases: Optional[Dict[str, Set[str]]]
        Dictionary used to catch name aliases
        and resolve improperly unique Persons to the one correct Person.
        Default: None
    role_replacements: Optional[Dict[str, str]]
        Dictionary used to replace role titles with CDP standard role titles.
        The keys should be titles you want to replace and the values should be a
        CDP standard role.
        Default: None

    See Also
    --------
    cdp_scrapers.legistar_utils.LegistarScraper.get_content_uris
    cdp_scrapers.instances.seattle.SeattleScraper
    """  # noqa: W605

    def __init__(
        self,
        client: str,
        timezone: str,
        ignore_minutes_item_patterns: List[str] = [],
        vote_approve_pattern: str = r"approve|favor|yes",
        vote_abstain_pattern: str = r"abstain|refuse|refrain",
        vote_reject_pattern: str = r"reject|oppose|no",
        vote_absent_pattern: str = r"absent",
        vote_nonvoting_pattern: str = r"nv|(?:non.*voting)",
        matter_adopted_pattern: str = (
            r"approved|confirmed|passed|adopted|consent|(?:voted.*com+it+ee)"
        ),
        matter_in_progress_pattern: str = r"heard|read|filed|held|(?:in.*com+it+ee)",
        matter_rejected_pattern: str = r"rejected|dropped",
        minutes_item_decision_passed_pattern: str = r"pass",
        minutes_item_decision_failed_pattern: str = r"not|fail",
        known_static_data: Optional[ScraperStaticData] = None,
        person_aliases: Optional[Dict[str, Set[str]]] = None,
        role_replacements: Optional[Dict[str, str]] = None,
    ):
        super().__init__(timezone=timezone, person_aliases=person_aliases)

        self.client_name: str = client
        self.ignore_minutes_item_patterns: List[str] = ignore_minutes_item_patterns

        # regex patterns used to infer cdp_backend.database.constants
        # from Legistar string fields
        self.vote_approve_pattern: str = vote_approve_pattern
        self.vote_abstain_pattern: str = vote_abstain_pattern
        self.vote_reject_pattern: str = vote_reject_pattern
        # TODO: need to debug these using real examples
        self.vote_absent_pattern: str = vote_absent_pattern
        self.vote_nonvoting_pattern: str = vote_nonvoting_pattern

        self.matter_adopted_pattern: str = matter_adopted_pattern
        self.matter_in_progress_pattern: str = matter_in_progress_pattern
        self.matter_rejected_patten: str = matter_rejected_pattern

        self.minutes_item_decision_passed_pattern: str = (
            minutes_item_decision_passed_pattern
        )
        self.minutes_item_decision_failed_pattern: str = (
            minutes_item_decision_failed_pattern
        )

<<<<<<< HEAD
        self.known_static_data = known_static_data
=======
        self.known_persons = known_persons
        self.role_replacements = role_replacements or {}
>>>>>>> 8adccdd0

    def get_matter_status(self, legistar_matter_status: str) -> Optional[str]:
        """
        Return appropriate MatterStatusDecision constant from EventItemMatterStatus.

        Parameters
        ----------
        legistar_matter_status: str
            Legistar API EventItemMatterStatus.

        Returns
        -------
        matter_status: Optional[str]
            A constant from CDP allowed matter status decisions.
            None if missing information or if matter status decision parameter patterns
            are not inclusive to the Legistar matter status value.

        See Also
        --------
        cdp_backend.database.constants.MatterStatusDecision
        """
        if not legistar_matter_status:
            return None

        if (
            re.search(
                self.matter_adopted_pattern, legistar_matter_status, re.IGNORECASE
            )
            is not None
        ):
            return MatterStatusDecision.ADOPTED

        if (
            re.search(
                self.matter_in_progress_pattern,
                legistar_matter_status,
                re.IGNORECASE,
            )
            is not None
        ):
            return MatterStatusDecision.IN_PROGRESS

        if (
            re.search(
                self.matter_rejected_patten, legistar_matter_status, re.IGNORECASE
            )
            is not None
        ):
            return MatterStatusDecision.REJECTED

        log.debug(
            "not able to decide MatterStatusDecision from "
            f"{legistar_matter_status}. consider updating matter_*_pattern"
        )

        log.debug(f"no MatterStatusDecision filter for {legistar_matter_status}")
        return None

    def get_minutes_item_decision(
        self,
        legistar_item_passed_name: str,
    ) -> Optional[str]:
        """
        Return appropriate EventMinutesItemDecision constant from
        EventItemPassedFlagName.

        Parameters
        ----------
        legistar_item_passed_name: str
            Legistar API EventItemPassedFlagName

        Returns
        -------
        emi_decision: Optional[str]
            A constant from CDP allowed minutes item decisions.
            None if missing information or if minutes item decision parameter
            patterns are no inclusive of the Legistar minutes item decision value.

        See Also
        --------
        cdp_backend.database.constants.EventMinutesItemDecision
        """
        if not legistar_item_passed_name:
            return None

        if (
            re.search(
                self.minutes_item_decision_passed_pattern,
                legistar_item_passed_name,
                re.IGNORECASE,
            )
            is not None
        ):
            return EventMinutesItemDecision.PASSED

        if (
            re.search(
                self.minutes_item_decision_failed_pattern,
                legistar_item_passed_name,
                re.IGNORECASE,
            )
            is not None
        ):
            return EventMinutesItemDecision.FAILED

        log.debug(f"no EventMinutesItemDecision filter for {legistar_item_passed_name}")
        return None

    def get_vote_decision(self, legistar_vote: Dict) -> Optional[str]:
        """
        Return appropriate VoteDecision constant based on Legistar Vote.

        Parameters
        ----------
        legistar_vote: Dict
            Legistar API Vote

        Returns
        -------
        vote_decision: Optional[str]
            A constant from CDP allowed vote decisions.
            None if missing vote information or if vote decision parameter patterns are
            not inclusive of the Legistar vote value.

        See Also
        --------
        cdp_backend.database.constants.VoteDecision
        """
        vote_value = legistar_vote[LEGISTAR_VOTE_VAL_NAME]
        # don't want to make assumption about VoteValueId = 0 meaning here
        # so treating VoteValueId as null only when None
        if not vote_value and legistar_vote[LEGISTAR_VOTE_VAL_ID] is None:
            return None

        # NOTE: The required integer VoteValueId = 16 seems to be "in favor".
        #       But don't know what other values would be e.g. "opposed to", etc.
        #       Therefore deciding VoteDecision based on the string VoteValueName.

        decision = None

        if (
            re.search(
                self.vote_approve_pattern,
                vote_value,
                re.IGNORECASE,
            )
            is not None
        ):
            decision = VoteDecision.APPROVE
        elif (
            re.search(
                self.vote_reject_pattern,
                vote_value,
                re.IGNORECASE,
            )
            is not None
        ):
            decision = VoteDecision.REJECT

        nonvoting = (
            re.search(
                self.vote_nonvoting_pattern,
                vote_value,
                re.IGNORECASE,
            )
            is not None
        )

        # determine qualifer like absent, abstain
        if (
            re.search(
                self.vote_absent_pattern,
                vote_value,
                re.IGNORECASE,
            )
            is not None
        ):
            if decision == VoteDecision.APPROVE:
                return VoteDecision.ABSENT_APPROVE
            elif decision == VoteDecision.REJECT:
                return VoteDecision.ABSENT_REJECT
            elif nonvoting:
                return VoteDecision.ABSENT_NON_VOTING
        elif (
            re.search(
                self.vote_abstain_pattern,
                vote_value,
                re.IGNORECASE,
            )
            is not None
        ):
            if decision == VoteDecision.APPROVE:
                return VoteDecision.ABSTAIN_APPROVE
            elif decision == VoteDecision.REJECT:
                return VoteDecision.ABSTAIN_REJECT
            elif nonvoting:
                return VoteDecision.ABSTAIN_NON_VOTING

        if not decision:
            log.debug(f"no VoteDecision filter for {vote_value}")
        return decision

    def get_body(self, legistar_body: Dict[str, Any]) -> Optional[Body]:
        """
        Return CDP Body for Legistar body.

        Parameters
        ----------
        legistar_body: Dict
            Legistar API body

        Returns
        -------
        body: Optional[body]
            The Legistar body converted to a CDP body ingestion model.
            None if missing required information.

        See Also
        --------
        get_legistar_body()
        """
        if not legistar_body:
            return None

        return self.get_none_if_empty(
            Body(
                external_source_id=str(legistar_body[LEGISTAR_BODY_EXT_ID]),
                is_active=bool(legistar_body[LEGISTAR_BODY_ACTIVE]),
                name=str_simplified(legistar_body[LEGISTAR_BODY_NAME]),
            )
        )

    def use_or_replace_role(self, role_title: str) -> str:
        """
        Lookup if the provided role title should be replaced with a CDP standard value.
        If the provided role title should be replaced, then return the proper
        replacement title, otherwise if the title wasn't found in the role replacement
        lookup table, return the provided role_title unchanged.

        Parameters
        ----------
        role_title: str
            The role title to check and potentially replace with a CDP standard.

        Returns
        -------
        role_title: str
            The original role title if no replacement was found in the role replacements
            lookup-table, or the CDP standard title swapped from the lookup-table.
        """
        if role_title in self.role_replacements:
            return self.role_replacements[role_title]

        return role_title

    def get_roles(
        self, legistar_office_records: List[Dict[str, Any]]
    ) -> Optional[List[Role]]:
        """
        Return list of CDP Role from list of legistar OfficeRecord

        Parameters
        ----------
        legistar_office_records: List[Dict]
            Legistar API OfficeRecords

        Returns
        -------
        roles: Optional[List[Role]]
            From Legistar OfficeRecords. None if missing information.
        """
        if not legistar_office_records:
            legistar_office_records = []

        return reduced_list(
            [
                self.get_none_if_empty(
                    Role(
                        body=(
                            self.get_body(record[LEGISTAR_ROLE_BODY])
                            or self.get_none_if_empty(
                                Body(
                                    name=str_simplified(record[LEGISTAR_ROLE_BODY_ALT]),
                                )
                            )
                        ),
                        # e.g. 2017-11-30T00:00:00
                        start_datetime=self.localize_datetime(
                            datetime.strptime(
                                record[LEGISTAR_ROLE_START],
                                LEGISTAR_DATETIME_FORMAT,
                            )
                        ),
                        end_datetime=self.localize_datetime(
                            datetime.strptime(
                                record[LEGISTAR_ROLE_END], LEGISTAR_DATETIME_FORMAT
                            )
                        ),
                        external_source_id=str(record[LEGISTAR_ROLE_EXT_ID]),
                        title=self.use_or_replace_role(
                            str_simplified(record[LEGISTAR_ROLE_TITLE])
                            or str_simplified(record[LEGISTAR_ROLE_TITLE_ALT])
                        ),
                    )
                )
                for record in legistar_office_records
            ]
        )

    def resolve_person_alias(self, person: Person) -> Optional[Person]:
        """
        If input person is in fact an alias of a reference known person,
        return the reference person instead.
        Else return person as-is.

        Parameters
        ----------
        person: Person
            Person to check whether is an alias or a real unique Person

        Returns
        -------
        Person
            input person, or the correct reference Person if input person is an alias.

        See Also
        --------
        instances.seattle.person_aliases
        """
        # nothing to do if the input person is a reference person itself
        if not self.person_aliases or person.name in self.person_aliases:
            return person

        request_format = (
            LEGISTAR_PERSON_BASE + "?$filter=PersonFullName+eq+%27{name}%27"
        )

        for name, aliases in self.person_aliases.items():
            if person.name in aliases:
                # found the reference person with input person.name as an alias
                try:
                    # query to get PersonId for the reference person we want to use
                    # in place of the input person
                    response: List[Dict[str, Any]] = requests.get(
                        request_format.format(
                            client=self.client_name, name=quote_plus(name)
                        ),
                    ).json()
                except JSONDecodeError:
                    response: List[Dict[str, Any]] = []

                if len(response) == 0 or LEGISTAR_PERSON_EXT_ID not in response[0]:
                    log.error(
                        f"Found {person.name}, an alias of {name} "
                        f"but failed get valid JSON for {name} from Legistar API. "
                        f"Keeping this alias {person.name} without resolving."
                    )
                    return person

                return self.get_person(
                    get_legistar_person(
                        self.client_name,
                        response[0][LEGISTAR_PERSON_EXT_ID],
                        use_cache=True,
                    )
                )

        # input person is not an alias of a reference Person
        return person

    def get_person(self, legistar_person: Dict) -> Optional[Person]:
        """
        Return CDP Person for Legistar Person.

        Parameters
        ----------
        legistar_person: Dict
            Legistar API Person

        Returns
        -------
        person: Optional[Person]
            The Legistar Person converted to a CDP person ingestion model.
            None if missing information.

        See Also
        --------
        get_legistar_person()
        """
        if (
            not legistar_person
            or not legistar_person[LEGISTAR_PERSON_NAME]
            # have seen PersonFullName with something like "no sponsor required"
            or re.search("no.*required", legistar_person[LEGISTAR_PERSON_NAME], re.I)
        ):
            return None

        phone = str_simplified(legistar_person[LEGISTAR_PERSON_PHONE])
        if phone:
            # (123)456... -> 123-456...
            phone = phone.replace("(", "").replace(")", "-")

        return self.get_none_if_empty(
            # If applicable, catch [mistakenly] entered duplicate persons.
            # i.e. Don't create unique Person objects for the same real person.
            self.resolve_person_alias(
                Person(
                    email=str_simplified(legistar_person[LEGISTAR_PERSON_EMAIL]),
                    external_source_id=str(legistar_person[LEGISTAR_PERSON_EXT_ID]),
                    name=str_simplified(legistar_person[LEGISTAR_PERSON_NAME]),
                    phone=phone,
                    website=str_simplified(legistar_person[LEGISTAR_PERSON_WEBSITE]),
                    is_active=bool(legistar_person[LEGISTAR_PERSON_ACTIVE]),
                )
            )
        )

    def get_votes(self, legistar_votes: List[Dict]) -> Optional[List[Vote]]:
        """
        Return List[Vote] for Legistar API Votes.

        Parameters
        ----------
        legistar_votes: List[Dict]
            Legistar votes as CDP Vote ingestion models.

        Returns
        -------
        votes: Optional[List[Vote]]
            List of votes if any were provided.
            None if empty list or missing information.
        """
        return reduced_list(
            [
                self.get_none_if_empty(
                    Vote(
                        decision=self.get_vote_decision(vote),
                        external_source_id=str(vote[LEGISTAR_VOTE_EXT_ID]),
                        person=self.get_person(vote[LEGISTAR_VOTE_PERSONS]),
                    )
                )
                for vote in legistar_votes
            ]
        )

    def get_event_supporting_files(
        self,
        legistar_ev_attachments: List[Dict],
    ) -> Optional[List[SupportingFile]]:
        """
        Return List[SupportingFile] for Legistar API MatterAttachments.

        Parameters
        ----------
        legistar_ev_attachments: List[Dict]
            Legistar API MatterAttachments

        Returns
        -------
        files: Optional[List[SupportingFile]]
            List of supporting files if provided.
            None if empty list or missing information.
        """
        return reduced_list(
            [
                self.get_none_if_empty(
                    SupportingFile(
                        external_source_id=str(attachment[LEGISTAR_FILE_EXT_ID]),
                        name=str_simplified(attachment[LEGISTAR_FILE_NAME]),
                        uri=str_simplified(attachment[LEGISTAR_FILE_URI]),
                    )
                )
                for attachment in legistar_ev_attachments
            ]
        )

    def get_sponsors(self, legistar_sponsors: List[Dict]) -> Optional[List[Person]]:
        if not legistar_sponsors:
            return None

        return reduced_list(
            [
                self.get_person(sponsor["SponsorPersonInfo"])
                for sponsor in legistar_sponsors
            ]
        )

    def get_matter(self, legistar_ev: Dict) -> Optional[Matter]:
        """
        Return Matter from Legistar API EventItem.

        Parameters
        ----------
        legistar_ev: Dict
            Legistar API EventItem

        Returns
        -------
        matter: Optional[Matter]
            List of converted Legistar matter details to CDP matter objects.
            None if missing information.
        """
        return self.get_none_if_empty(
            Matter(
                external_source_id=str(legistar_ev[LEGISTAR_MATTER_EXT_ID]),
                # Too often EventItemMatterName is not filled
                # but EventItemMatterFile is
                name=str_simplified(legistar_ev[LEGISTAR_MATTER_NAME])
                or str_simplified(legistar_ev[LEGISTAR_MATTER_TITLE]),
                matter_type=str_simplified(legistar_ev[LEGISTAR_MATTER_TYPE]),
                sponsors=self.get_sponsors(legistar_ev[LEGISTAR_MATTER_SPONSORS]),
                title=str_simplified(legistar_ev[LEGISTAR_MATTER_TITLE]),
                result_status=self.get_matter_status(
                    legistar_ev[LEGISTAR_MATTER_STATUS]
                ),
            )
        )

    def get_minutes_item(self, legistar_ev_item: Dict) -> Optional[MinutesItem]:
        """
        Return MinutesItem from parts of Legistar API EventItem.

        Parameters
        ----------
        legistar_ev_item: Dict
            Legistar API EventItem

        Returns
        -------
        minutes_item: Optional[MinutesItem]
            None if could not get nonempty MinutesItem.name from EventItem.
        """

        return self.get_none_if_empty(
            MinutesItem(
                external_source_id=str(legistar_ev_item[LEGISTAR_MINUTE_EXT_ID]),
                name=str_simplified(legistar_ev_item[LEGISTAR_MINUTE_NAME]),
            )
        )

    def fix_event_minutes(
        self, ev_minutes_item: Optional[EventMinutesItem], legistar_ev_item: Dict
    ) -> Optional[EventMinutesItem]:
        """
        Inspect the MinutesItem and Matter in ev_minutes_item.
        - Move some fields between them to make the information more meaningful.
        - Enforce matter.result_status when appropriate.

        Parameters
        ----------
        ev_minutes_item: Optional[EventMinutesItem]
            The specific event minutes item to clean.
            Or None if running this function in a loop with multiple event minutes
            items and you don't want to clean / the emi was filtered out.
        legistar_ev_item: Dict
            The original Legistar EventItem.

        Returns
        -------
        cleaned_emi: Optional[EventMinutesItem]
            The cleaned event minutes item. This can clean both the event minutes item
            and the attached matter information.
        """
        if not ev_minutes_item:
            return ev_minutes_item
        if ev_minutes_item.minutes_item and ev_minutes_item.matter:
            # we have both matter and minutes_item
            # - make minutes_item.name the more concise text e.g. "CB 11111"
            # - make minutes_item.description the more descriptive lengthy text
            #   e.g. "AN ORDINANCE related to the..."
            # - make matter.title the same descriptive lengthy text
            ev_minutes_item.minutes_item.description = ev_minutes_item.minutes_item.name
            ev_minutes_item.minutes_item.name = ev_minutes_item.matter.name
            ev_minutes_item.matter.title = ev_minutes_item.minutes_item.description
        # matter.result_status is allowed to be null
        # only when no votes or Legistar EventItemMatterStatus is null
        if ev_minutes_item.matter and not ev_minutes_item.matter.result_status:
            if ev_minutes_item.votes and legistar_ev_item[LEGISTAR_MATTER_STATUS]:
                # means did not find matter_*_pattern in Legistar EventItemMatterStatus.
                # default to in progress (as opposed to adopted or rejected)
                # NOTE: if our matter_*_patterns ARE "complete",
                #       this clause would hit only because the info from Legistar
                #       is incomplete or malformed
                ev_minutes_item.matter.result_status = MatterStatusDecision.IN_PROGRESS

        return ev_minutes_item

    def filter_event_minutes(
        self, ev_minutes_item: EventMinutesItem
    ) -> Optional[EventMinutesItem]:
        """
        Return None if minutes_item.name contains unimportant text
        that we want to ignore

        Parameters
        ----------
        ev_minutes_item: EventMinutesItem

        Returns
        -------
        filtered_event_minutes_items: Optional[EventMinutesItem]
            The allowed minutes item or None is filtered out.
        """
        if not ev_minutes_item.minutes_item or not ev_minutes_item.minutes_item.name:
            return ev_minutes_item
        for filter in self.ignore_minutes_item_patterns:
            if re.search(filter, ev_minutes_item.minutes_item.name, re.IGNORECASE):
                return None
        return ev_minutes_item

    def get_event_minutes(
        self, legistar_ev_items: List[Dict]
    ) -> Optional[List[EventMinutesItem]]:
        """
        Return List[EventMinutesItem] for Legistar API EventItems.

        Parameters
        ----------
        legistar_ev_items: List[Dict]
            Legistar API EventItems

        Returns
        -------
        event_minutes_items: Optional[List[EventMinutesItem]]
            Filtered set of event minutes items.
        """
        return reduced_list(
            [
                self.get_none_if_empty(
                    self.fix_event_minutes(
                        # if minutes_item contains unimportant data,
                        # just make the entire EventMinutesItem = None
                        self.filter_event_minutes(
                            EventMinutesItem(
                                index=item[LEGISTAR_EV_INDEX],
                                minutes_item=self.get_minutes_item(item),
                                votes=self.get_votes(item[LEGISTAR_EV_VOTES]),
                                matter=self.get_matter(item),
                                decision=self.get_minutes_item_decision(
                                    item[LEGISTAR_EV_MINUTE_DECISION]
                                ),
                                supporting_files=self.get_event_supporting_files(
                                    item[LEGISTAR_EV_ATTACHMENTS]
                                ),
                            )
                        ),
                        item,
                    )
                )
                # EventMinutesItem object per member in EventItems
                for item in legistar_ev_items
            ]
        )

    @staticmethod
    def date_and_time_to_datetime(ev_date: str, ev_time: Optional[str]) -> datetime:
        """
        Return datetime from ev_date and ev_time

        Parameters
        ----------
        ev_date: str
            Formatted as "%Y-%m-%dT%H:%M:%S"
        ev_time: Optional[str]
            Formatted as "%I:%M %p"
            Or None and do not attach time to date.

        Returns
        -------
        datetime
            date using ev_date and time using ev_time
        """
        # 2021-07-09T00:00:00
        d = datetime.fromisoformat(ev_date)
        # 9:30 AM
        # some events may have ev_time =None
        if ev_time is not None:
            t = datetime.strptime(ev_time, "%I:%M %p")
            return datetime(
                year=d.year,
                month=d.month,
                day=d.day,
                hour=t.hour,
                minute=t.minute,
                second=t.second,
            )
        else:
            return datetime(
                year=d.year,
                month=d.month,
                day=d.day,
                hour=0,
                minute=0,
                second=0,
            )

    def get_content_uris(self, legistar_ev: Dict) -> List[ContentURIs]:
        """
        Must implement in class derived from LegistarScraper.
        If Legistar Event.EventVideoPath is used, return an empty list in the override.

        Parameters
        ----------
        legistar_ev: Dict
            Data for one Legistar Event.

        Returns
        -------
        event_content_uris: List[ContentURIs]
            List of ContentURIs objects for each session found.

        Raises
        ------
        NotImplementedError
            This base implementation does nothing

        See Also
        --------
        cdp_scrapers.legistar_utils.get_legistar_events_for_timespan
        """
        log.critical(
            "get_content_uris() is required because "
            f"Legistar Event.EventVideoPath is not used by {self.client_name}"
        )
        raise NotImplementedError

    def inject_known_person(self, person: Person) -> Person:
        """
        Inject information if person exists in known_static_data.persons

        Parameters
        ----------
        person: Person
            Person into which to inject data from known_static_data

        Returns
        -------
        Person
            Input person updated with information from known_static_data,
            and seat.roles sanitized.

        See Also
        --------
        scraper_utils.sanitize_roles()
        """
        try:
            known_person = self.known_static_data.persons[person.name]
        except (AttributeError, KeyError):
            return person

        for attr in person.__dataclass_fields__.keys():
            static_info = getattr(known_person, attr)
            if static_info is not None:
                # have long-term information provided in "static*.json"
                setattr(person, attr, static_info)

        # now that we have seat from static hard-coded data
        # we can bring in seat.roles (OfficeRecords from Legistar API)
        if person.seat is not None:
            person.seat.roles = sanitize_roles(
                person_name=person.name,
                roles=self.get_roles(
                    legistar_office_records=get_legistar_person(
                        client=self.client_name,
                        person_id=person.external_source_id,
                        use_cache=True,
                    )[LEGISTAR_PERSON_ROLES]
                ),
                known_static_data=self.known_static_data,
            )

        return person

    def inject_known_data(
        self, events: List[EventIngestionModel]
    ) -> List[EventIngestionModel]:
        """
        Augment with long-term static data that changes very infrequently.
        e.e. self.known_static_data which includes Person.picture_uri, Person.seat

        Parameters
        ----------
        events:
            Returned events from get_events()

        Returns
        -------
        events: List[EventIngestionModel]
            Input events with static information possibly injected
        """
        # don't waste time if we don't have any info at all
        if not self.known_static_data:
            return events

        for event in events:
            if not event.event_minutes_items:
                continue
            # 2 places for Person:
            # EventMinutesItem.matter.sponsors
            # EventMinutesItem.votes.person
            for minute_item in event.event_minutes_items:
                if minute_item.matter and minute_item.matter.sponsors:
                    for sponsor in minute_item.matter.sponsors:
                        sponsor = self.inject_known_person(sponsor)

                if minute_item.votes:
                    for vote in minute_item.votes:
                        vote.person = self.inject_known_person(vote.person)

        return events

    def post_process_ingestion_models(
        self, events: List[EventIngestionModel]
    ) -> List[EventIngestionModel]:
        """
        Called at the end of get_events() for fully custom site-specific prcessing.
        inject_known_data() already operated on input events.

        Parameters
        ----------
        events:
            Returned events from get_events()

        Returns
        -------
        events: List[EventIngestionModel]
            Base implementation simply returns input events as-is
        """
        return events

    def get_events(
        self,
        begin: Optional[datetime] = None,
        end: Optional[datetime] = None,
    ) -> List[EventIngestionModel]:
        """
        Calls get_legistar_events_for_timespan to retrieve Legistar API data
        and return as List[EventIngestionModel]

        Parameters
        ----------
        begin: datetime, optional
            The timespan beginning datetime to query for events after.
            Default is 2 days from UTC now
        end: datetime, optional
            The timespan end datetime to query for events before.
            Default is UTC now

        Returns
        -------
        events: List[EventIngestionModel]
            One instance of EventIngestionModel per Legistar Event

        See Also
        --------
        cdp_scrapers.legistar_utils.get_legistar_events_for_timespan
        """
        if begin is None:
            begin = datetime.utcnow() - timedelta(days=2)
        if end is None:
            end = datetime.utcnow()

        ingestion_models = []

        for legistar_ev in get_legistar_events_for_timespan(
            self.client_name, begin=begin, end=end
        ):
            # better to return time as local time with time zone info,
            # rather than as utc time.
            # this way the calling pipeline can find out what is the local zone.
            session_time = self.localize_datetime(
                self.date_and_time_to_datetime(
                    legistar_ev[LEGISTAR_SESSION_DATE],
                    legistar_ev[LEGISTAR_SESSION_TIME],
                )
            )
            # prefer video file path in legistar Event.EventVideoPath
            if legistar_ev[LEGISTAR_SESSION_VIDEO_URI]:
                list_uri = [
                    ContentURIs(
                        video_uri=str_simplified(
                            legistar_ev[LEGISTAR_SESSION_VIDEO_URI]
                        ),
                        caption_uri=None,
                    )
                ]
            else:
                list_uri = self.get_content_uris(legistar_ev) or [
                    ContentURIs(video_uri=None, caption_uri=None)
                ]

            ingestion_models.append(
                self.get_none_if_empty(
                    EventIngestionModel(
                        external_source_id=str(legistar_ev[LEGISTAR_EV_EXT_ID]),
                        agenda_uri=str_simplified(legistar_ev[LEGISTAR_AGENDA_URI]),
                        minutes_uri=str_simplified(legistar_ev[LEGISTAR_MINUTES_URI]),
                        body=self.get_body(legistar_ev[LEGISTAR_EV_BODY]),
                        sessions=reduced_list(
                            [
                                self.get_none_if_empty(
                                    Session(
                                        session_datetime=session_time,
                                        session_index=list_uri.index(content_uris),
                                        video_uri=content_uris.video_uri,
                                        caption_uri=content_uris.caption_uri,
                                    )
                                )
                                # Session per video
                                for content_uris in list_uri
                            ]
                        ),
                        event_minutes_items=self.get_event_minutes(
                            legistar_ev[LEGISTAR_EV_ITEMS]
                        ),
                    )
                )
            )

        # easier for calling pipeline to handle an empty list rather than None
        # so request reduced_list() to give me [], not None
        events = reduced_list(ingestion_models, collapse=False)
        events = self.inject_known_data(events)
        events = self.post_process_ingestion_models(events)

        return events

    @property
    def is_legistar_compatible(self) -> bool:
        """
        Check that Legistar API recognizes client name.

        Returns
        -------
        compatible: bool
            True if client_name is a valid Legistar client name
        """
        # simplest check, if the GET request works, it is a legistar municipality
        try:
            resp = urlopen(f"http://webapi.legistar.com/v1/{self.client_name}/bodies")
            return resp.status == 200
        except URLError or HTTPError:
            return False

    def check_for_cdp_min_ingestion(self, check_days: int = 7) -> bool:
        """
        Test if can obtain at least one minimally defined EventIngestionModel

        Parameters
        ----------
        check_days: int, default=7
            Test duration is the past check_days days from now

        Returns
        -------
        minimum_ingestion_data_available: bool
            True if got at least one minimally defined EventIngestionModel
        """
        # no point wasting time if the client isn't on legistar at all
        if not self.is_legistar_compatible:
            return False

        now = datetime.utcnow()
        days = range(check_days)

        for d in days:
            begin = now - timedelta(days=d + 1)
            end = now - timedelta(days=d)
            log.debug(
                "Testing for minimal information "
                f"from {begin.isoformat()} to {end.isoformat()}"
            )

            # ev: EventIngestionModel
            for cdp_ev in self.get_events(begin=begin, end=end):
                try:
                    if (
                        len(cdp_ev.body.name) > 0
                        and cdp_ev.sessions[0].session_datetime is not None
                        and len(cdp_ev.sessions[0].video_uri) > 0
                    ):
                        session_time = cdp_ev.sessions[0].session_datetime
                        log.debug(
                            f"Got minimal EventIngestionModel for {self.client_name}: "
                            f"body={cdp_ev.body.name}, "
                            f"session={session_time.isoformat()}, "
                            f"video={cdp_ev.sessions[0].video_uri}"
                        )
                        return True

                # catch None or empty list
                except TypeError or IndexError:
                    pass

        log.debug(
            f"Failed to get minimal EventIngestionModel for {self.client_name} "
            f"in the past {check_days} days from {now.isoformat()}"
        )
        # no event in check_days had enough for minimal ingestion model item
        return False<|MERGE_RESOLUTION|>--- conflicted
+++ resolved
@@ -502,12 +502,8 @@
             minutes_item_decision_failed_pattern
         )
 
-<<<<<<< HEAD
         self.known_static_data = known_static_data
-=======
-        self.known_persons = known_persons
         self.role_replacements = role_replacements or {}
->>>>>>> 8adccdd0
 
     def get_matter_status(self, legistar_matter_status: str) -> Optional[str]:
         """
