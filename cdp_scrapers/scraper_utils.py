--- conflicted
+++ resolved
@@ -83,17 +83,10 @@
     return input_str
 
 
-<<<<<<< HEAD
-def parse_static_person(
-    person_json: Dict[str, Any],
-    all_seats: Dict[str, Seat],
-    primary_bodies: Dict[str, Body],
-=======
 def parse_static_person(  # noqa: C901
     person_json: dict[str, Any],
     all_seats: dict[str, Seat],
     primary_bodies: dict[str, Body],
->>>>>>> 88232fb9
     timezone: pytz.timezone,
 ) -> Person:
     """
@@ -167,11 +160,7 @@
             except Exception:
                 pass
             else:
-<<<<<<< HEAD
-                raise NotImplementedError("We can resume using from_dict")
-=======
                 log.info(f"We can resume using from_dict ({sys.version_info})")
->>>>>>> 88232fb9
 
             dt_val = kwargs.get("start_datetime")
             kwargs["start_datetime"] = (
@@ -239,11 +228,7 @@
         if "seats" not in static_json:
             seats: dict[str, Seat] = {}
         else:
-<<<<<<< HEAD
-            seats: Dict[str, Seat] = {
-=======
             seats: dict[str, Seat] = {
->>>>>>> 88232fb9
                 seat_name: Seat(**seat)
                 for seat_name, seat in static_json["seats"].items()
             }
@@ -251,11 +236,7 @@
         if "primary_bodies" not in static_json:
             primary_bodies: dict[str, Body] = {}
         else:
-<<<<<<< HEAD
-            primary_bodies: Dict[str, Body] = {
-=======
             primary_bodies: dict[str, Body] = {
->>>>>>> 88232fb9
                 body_name: Body(**body)
                 for body_name, body in static_json["primary_bodies"].items()
             }
@@ -264,11 +245,7 @@
             known_persons: dict[str, Person] = {}
         else:
             timezone = pytz.timezone(timezone)
-<<<<<<< HEAD
-            known_persons: Dict[str, Person] = {
-=======
             known_persons: dict[str, Person] = {
->>>>>>> 88232fb9
                 person_name: parse_static_person(
                     person, seats, primary_bodies, timezone
                 )
